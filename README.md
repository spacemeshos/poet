--- conflicted
+++ resolved
@@ -1,10 +1,6 @@
 # poet-ref
 
-<<<<<<< HEAD
-A reference POET implementation for testing of the Spacemesh open source POET Server.
-=======
 A reference poet implementation for testing of the Spacemesh open source POET server
->>>>>>> 9921faee
 
 ## Build
 
