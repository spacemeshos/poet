module github.com/spacemeshos/poet

go 1.19

require (
	github.com/golang/protobuf v1.5.2
	github.com/grpc-ecosystem/grpc-gateway v1.16.0
	github.com/jessevdk/go-flags v1.5.0
	github.com/minio/sha256-simd v1.0.0
	github.com/nullstyle/go-xdr v0.0.0-20180726165426-f4c839f75077
	github.com/spacemeshos/api/release/go v1.4.1-0.20221019140708-be44e0fa9cfc
	github.com/spacemeshos/go-scale v1.0.0
	github.com/spacemeshos/merkle-tree v0.0.0-20221019141051-1d2e1586ca5b
	github.com/spacemeshos/smutil v0.0.0-20220819180433-6aaadca3eb1d
	github.com/stretchr/testify v1.8.0
	github.com/syndtr/goleveldb v1.0.1-0.20210819022825-2ae1ddf74ef7
	golang.org/x/crypto v0.0.0-20220919173607-35f4265a4bc0
	golang.org/x/net v0.0.0-20220920203100-d0c6ba3f52d9
	google.golang.org/genproto v0.0.0-20221014213838-99cd37c6964a
	google.golang.org/grpc v1.50.1
	google.golang.org/protobuf v1.28.1
)

require (
	github.com/davecgh/go-spew v1.1.1 // indirect
	github.com/fsnotify/fsnotify v1.5.4 // indirect
	github.com/golang/snappy v0.0.4 // indirect
	github.com/google/go-cmp v0.5.9 // indirect
	github.com/google/gofuzz v1.2.0 // indirect
	github.com/grpc-ecosystem/grpc-gateway/v2 v2.12.0 // indirect
	github.com/klauspost/cpuid/v2 v2.1.1 // indirect
	github.com/kr/text v0.2.0 // indirect
	github.com/onsi/ginkgo v1.16.5 // indirect
	github.com/onsi/gomega v1.20.2 // indirect
	github.com/pmezard/go-difflib v1.0.0 // indirect
	go.uber.org/atomic v1.10.0 // indirect
	go.uber.org/multierr v1.8.0 // indirect
	go.uber.org/zap v1.23.0 // indirect
	golang.org/x/sys v0.0.0-20220919091848-fb04ddd9f9c8 // indirect
<<<<<<< HEAD
	golang.org/x/text v0.3.8 // indirect
	google.golang.org/protobuf v1.28.1 // indirect
=======
	golang.org/x/text v0.3.7 // indirect
>>>>>>> e5e48d01
	gopkg.in/natefinch/lumberjack.v2 v2.0.0 // indirect
	gopkg.in/yaml.v3 v3.0.1 // indirect
)<|MERGE_RESOLUTION|>--- conflicted
+++ resolved
@@ -37,12 +37,7 @@
 	go.uber.org/multierr v1.8.0 // indirect
 	go.uber.org/zap v1.23.0 // indirect
 	golang.org/x/sys v0.0.0-20220919091848-fb04ddd9f9c8 // indirect
-<<<<<<< HEAD
 	golang.org/x/text v0.3.8 // indirect
-	google.golang.org/protobuf v1.28.1 // indirect
-=======
-	golang.org/x/text v0.3.7 // indirect
->>>>>>> e5e48d01
 	gopkg.in/natefinch/lumberjack.v2 v2.0.0 // indirect
 	gopkg.in/yaml.v3 v3.0.1 // indirect
 )