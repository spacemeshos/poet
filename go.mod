module github.com/spacemeshos/poet

go 1.19

require (
	github.com/golang/mock v1.6.0
	github.com/google/uuid v1.3.0
	github.com/grpc-ecosystem/grpc-gateway/v2 v2.15.0
	github.com/hashicorp/go-multierror v1.1.1
	github.com/hashicorp/golang-lru v0.6.0
	github.com/jessevdk/go-flags v1.5.0
	github.com/minio/sha256-simd v1.0.0
	github.com/nullstyle/go-xdr v0.0.0-20180726165426-f4c839f75077
	github.com/spacemeshos/api/release/go v1.5.6
	github.com/spacemeshos/go-scale v1.1.2
	github.com/spacemeshos/merkle-tree v0.1.0
	github.com/stretchr/testify v1.8.1
	github.com/syndtr/goleveldb v1.0.1-0.20210819022825-2ae1ddf74ef7
	go.uber.org/zap v1.24.0
	golang.org/x/exp v0.0.0-20221212164502-fae10dda9338
	golang.org/x/sync v0.1.0
	golang.org/x/vuln v0.0.0-20221222221150-61d83dad62c1
	google.golang.org/genproto v0.0.0-20221207170731-23e4bf6bdc37
	google.golang.org/grpc v1.51.0
	google.golang.org/grpc/cmd/protoc-gen-go-grpc v1.2.0
	google.golang.org/protobuf v1.28.1
	gopkg.in/natefinch/lumberjack.v2 v2.0.0
)

require (
	github.com/BurntSushi/toml v0.4.1 // indirect
	github.com/benbjohnson/clock v1.3.0 // indirect
	github.com/davecgh/go-spew v1.1.1 // indirect
	github.com/fsnotify/fsnotify v1.6.0 // indirect
	github.com/golang/glog v1.0.0 // indirect
	github.com/golang/protobuf v1.5.2 // indirect
	github.com/golang/snappy v0.0.4 // indirect
	github.com/google/go-cmp v0.5.9 // indirect
	github.com/google/gofuzz v1.2.0 // indirect
	github.com/hashicorp/errwrap v1.0.0 // indirect
	github.com/klauspost/cpuid/v2 v2.2.1 // indirect
	github.com/kr/text v0.2.0 // indirect
	github.com/onsi/ginkgo v1.16.5 // indirect
	github.com/onsi/gomega v1.24.0 // indirect
	github.com/pkg/errors v0.9.1 // indirect
	github.com/pmezard/go-difflib v1.0.0 // indirect
	go.uber.org/atomic v1.10.0 // indirect
	go.uber.org/goleak v1.1.12 // indirect
	go.uber.org/multierr v1.8.0 // indirect
	golang.org/x/mod v0.7.0 // indirect
	golang.org/x/net v0.4.0 // indirect
	golang.org/x/sys v0.3.0 // indirect
	golang.org/x/text v0.5.0 // indirect
<<<<<<< HEAD
	gopkg.in/yaml.v2 v2.4.0 // indirect
=======
	golang.org/x/tools v0.4.1-0.20221217013628-b4dfc36097e2 // indirect
	gopkg.in/natefinch/lumberjack.v2 v2.0.0 // indirect
>>>>>>> 7945f230
	gopkg.in/yaml.v3 v3.0.1 // indirect
)<|MERGE_RESOLUTION|>--- conflicted
+++ resolved
@@ -51,11 +51,7 @@
 	golang.org/x/net v0.4.0 // indirect
 	golang.org/x/sys v0.3.0 // indirect
 	golang.org/x/text v0.5.0 // indirect
-<<<<<<< HEAD
+	golang.org/x/tools v0.4.1-0.20221217013628-b4dfc36097e2 // indirect
 	gopkg.in/yaml.v2 v2.4.0 // indirect
-=======
-	golang.org/x/tools v0.4.1-0.20221217013628-b4dfc36097e2 // indirect
-	gopkg.in/natefinch/lumberjack.v2 v2.0.0 // indirect
->>>>>>> 7945f230
 	gopkg.in/yaml.v3 v3.0.1 // indirect
 )