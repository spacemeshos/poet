--- conflicted
+++ resolved
@@ -62,11 +62,7 @@
 	golang.org/x/crypto v0.0.0-20220517005047-85d78b3ac167 // indirect
 	golang.org/x/mod v0.7.0 // indirect
 	golang.org/x/net v0.4.0 // indirect
-<<<<<<< HEAD
-=======
-	golang.org/x/sys v0.3.0 // indirect
 	golang.org/x/term v0.3.0 // indirect
->>>>>>> d64efcf8
 	golang.org/x/text v0.5.0 // indirect
 	golang.org/x/tools v0.4.1-0.20221217013628-b4dfc36097e2 // indirect
 	gopkg.in/alecthomas/kingpin.v2 v2.2.6 // indirect
