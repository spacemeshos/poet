--- conflicted
+++ resolved
@@ -8,11 +8,7 @@
 	"github.com/spacemeshos/sha256-simd"
 )
 
-<<<<<<< HEAD
-//go:generate scalegen -types MerkleProof,ProofMessage,Proof,Member,Leaf,Node
-=======
 //go:generate scalegen -types MerkleProof
->>>>>>> 7e7e309c
 
 const (
 	// T is the security param which determines the number of leaves
@@ -79,39 +75,10 @@
 	}
 }
 
-<<<<<<< HEAD
-type Member struct {
-	Challenge []byte `scale:"max=32"`
-}
+type Leaf [32]byte
 
-type Proof struct {
-	// The actual proof.
-	MerkleProof
+type Node [32]byte
 
-	// Members is the ordered list of miners challenges which are included
-	// in the proof (by using the list hash digest as the proof generation input (the statement)).
-	Members []Member `scale:"max=1000000"`
-
-	// NumLeaves is the width of the proof-generation tree.
-	NumLeaves uint64
-}
-
-type ProofMessage struct {
-	Proof
-	ServicePubKey []byte `scale:"max=32"`
-	RoundID       string `scale:"max=32"`
-}
-
-type Leaf struct {
-	Value []byte `scale:"max=32"`
-}
-
-type Node struct {
-	Value []byte `scale:"max=32"`
-}
-
-=======
->>>>>>> 7e7e309c
 type MerkleProof struct {
 	Root         []byte `scale:"max=32"`
 	ProvenLeaves []Leaf `scale:"max=150"`  // the max. size of this slice is T (security param)
