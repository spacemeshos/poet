package rpc

import (
	"errors"
	"fmt"
	"sync"

	"golang.org/x/net/context"

	"github.com/spacemeshos/poet/gateway"
	"github.com/spacemeshos/poet/gateway/broadcaster"
	"github.com/spacemeshos/poet/gateway/smesher"
	rpcapi "github.com/spacemeshos/poet/release/proto/go/rpc/api"
	"github.com/spacemeshos/poet/rpc/api"
	"github.com/spacemeshos/poet/service"
	"github.com/spacemeshos/poet/shared"
	"github.com/spacemeshos/poet/signing"
)

// rpcServer is a gRPC, RPC front end to poet.
type rpcServer struct {
	s          *service.Service
	gtwManager *gateway.GatewayManager
	sync.Mutex
}

// A compile time check to ensure that rpcService fully implements
// the PoetServer gRPC rpc.
var _ rpcapi.PoetServer = (*rpcServer)(nil)

// NewRPCServer creates and returns a new instance of the rpcServer.
func NewRPCServer(service *service.Service, gtwManager *gateway.GatewayManager) *rpcServer {
	server := &rpcServer{
		s:          service,
		gtwManager: gtwManager,
	}
	return server
}

func (r *rpcServer) Start(ctx context.Context, in *rpcapi.StartRequest) (*rpcapi.StartResponse, error) {
	r.Lock()
	defer r.Unlock()

	if r.s.Started() {
		return nil, service.ErrAlreadyStarted
	}

	connAcks := int(in.ConnAcksThreshold)
	if connAcks < 1 {
		connAcks = 1
	}

	broadcastAcks := in.BroadcastAcksThreshold
	if broadcastAcks < 1 {
		broadcastAcks = 1
	}

	gtwManager, err := gateway.NewGatewayManager(ctx, in.GatewayAddresses)
	//lint:ignore SA5001 (need to Close() even in case of an error)
	defer gtwManager.Close() // nolint:staticcheck // SA5001 (need to Close() even in case of an error)
	if len(gtwManager.Connections()) < connAcks {
		return nil, err
	}
	postConfig := smesher.FetchPostConfig(ctx, gtwManager.Connections())
	if postConfig == nil {
		return nil, errors.New("failed to fetch post config from gateways")
	}
	b, err := broadcaster.New(
		r.gtwManager.Connections(),
		in.DisableBroadcast,
		uint(connAcks),
		broadcaster.DefaultBroadcastTimeout,
		uint(broadcastAcks),
	)
	if err != nil {
		return nil, err
	}
<<<<<<< HEAD

	atxProvider, err := service.CreateAtxProvider(gtwManager.Connections())
	if err != nil {
		return nil, fmt.Errorf("failed to create ATX provider: %w", err)
	}

	// Close the old connections and save the new manager.
	// The temporary manager is nil-ed to avoid closing connections in defer.
	r.gtwManager.Close()
	r.gtwManager, gtwManager = gtwManager, nil
	if err := r.s.Start(b, atxProvider, postConfig); err != nil {
		return nil, fmt.Errorf("failed to start service: %w", err)
=======
	if err := r.s.Start(b); err != nil {
		return nil, fmt.Errorf("failed to start service: %v", err)
>>>>>>> 45456944
	}

	return &rpcapi.StartResponse{}, nil
}

func (r *rpcServer) UpdateGateway(ctx context.Context, in *rpcapi.UpdateGatewayRequest) (*rpcapi.UpdateGatewayResponse, error) {
	r.Lock()
	defer r.Unlock()

	if !r.s.Started() {
		return nil, service.ErrNotStarted
	}

	connAcks := int(in.ConnAcksThreshold)
	if connAcks < 1 {
		connAcks = 1
	}

	broadcastAcks := in.BroadcastAcksThreshold
	if broadcastAcks < 1 {
		broadcastAcks = 1
	}

	gtwManager, err := gateway.NewGatewayManager(ctx, in.GatewayAddresses)
	//lint:ignore SA5001 (need to Close() even in case of an error)
	defer gtwManager.Close() // nolint:staticcheck
	if len(gtwManager.Connections()) < connAcks {
		return nil, err
	}
	postConfig := smesher.FetchPostConfig(ctx, gtwManager.Connections())
	if postConfig == nil {
		return nil, errors.New("failed to fetch post config from gateways")
	}
	b, err := broadcaster.New(
		gtwManager.Connections(),
		in.DisableBroadcast,
		uint(connAcks),
		broadcaster.DefaultBroadcastTimeout,
		uint(broadcastAcks),
	)
	if err != nil {
		return nil, err
	}

	atxProvider, err := service.CreateAtxProvider(gtwManager.Connections())
	if err != nil {
		return nil, fmt.Errorf("failed to create ATX provider: %w", err)
	}

	// Close the old connections and save the new manager.
	// The temporary manager is nil-ed to avoid closing connections in defer.
	r.gtwManager.Close()
	r.gtwManager, gtwManager = gtwManager, nil
	r.s.SetBroadcaster(b)
	r.s.SetAtxProvider(atxProvider)
	r.s.SetPostConfig(postConfig)

	return &rpcapi.UpdateGatewayResponse{}, nil
}

func (r *rpcServer) Submit(ctx context.Context, in *rpcapi.SubmitRequest) (*rpcapi.SubmitResponse, error) {
	// Temporarily support both the old and new challenge submission API.
	// TODO(brozansk) remove support for data []byte after go-spacemesh is updated to
	// use the new API.
	var challenge signing.Signed[shared.Challenge]
	if in.Data != nil {
		signed, err := api.FromSubmitRequest(in)
		if err != nil {
			return nil, err
		}
		challenge = signed
	}

	round, hash, err := r.s.Submit(ctx, in.Challenge, challenge)
	if err != nil {
		return nil, err
	}

	out := new(rpcapi.SubmitResponse)
	out.RoundId = round.ID
	out.Hash = hash
	return out, nil
}

func (r *rpcServer) GetInfo(ctx context.Context, in *rpcapi.GetInfoRequest) (*rpcapi.GetInfoResponse, error) {
	info, err := r.s.Info()
	if err != nil {
		return nil, err
	}

	out := new(rpcapi.GetInfoResponse)
	out.OpenRoundId = info.OpenRoundID

	ids := make([]string, len(info.ExecutingRoundsIds))
	copy(ids, info.ExecutingRoundsIds)
	out.ExecutingRoundsIds = ids
	out.ServicePubKey = r.s.PubKey

	return out, nil
}<|MERGE_RESOLUTION|>--- conflicted
+++ resolved
@@ -75,7 +75,6 @@
 	if err != nil {
 		return nil, err
 	}
-<<<<<<< HEAD
 
 	atxProvider, err := service.CreateAtxProvider(gtwManager.Connections())
 	if err != nil {
@@ -88,10 +87,6 @@
 	r.gtwManager, gtwManager = gtwManager, nil
 	if err := r.s.Start(b, atxProvider, postConfig); err != nil {
 		return nil, fmt.Errorf("failed to start service: %w", err)
-=======
-	if err := r.s.Start(b); err != nil {
-		return nil, fmt.Errorf("failed to start service: %v", err)
->>>>>>> 45456944
 	}
 
 	return &rpcapi.StartResponse{}, nil
