--- conflicted
+++ resolved
@@ -72,9 +72,6 @@
 		deadline = in.Deadline.AsTime()
 	}
 
-<<<<<<< HEAD
-	epoch, end, err := r.registration.Submit(ctx, in.Challenge, in.Pubkey, in.Nonce, powParams, deadline)
-=======
 	var certificate *shared.OpaqueCert
 	if in.Certificate != nil {
 		certificate = &shared.OpaqueCert{
@@ -91,7 +88,6 @@
 		certificate,
 		deadline,
 	)
->>>>>>> fef5d2b4
 	switch {
 	// FIXME: remove deprecated PoW
 	case errors.Is(err, registration.ErrInvalidPow) || errors.Is(err, registration.ErrInvalidPowParams):
