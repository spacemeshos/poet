package rpc

import (
	"fmt"
	"sync"

	"golang.org/x/net/context"

	"github.com/spacemeshos/poet/broadcaster"
	rpcapi "github.com/spacemeshos/poet/release/proto/go/rpc/api"
	"github.com/spacemeshos/poet/rpc/api"
	"github.com/spacemeshos/poet/service"
)

// rpcServer is a gRPC, RPC front end to poet.
type rpcServer struct {
	s *service.Service
	sync.Mutex
}

// A compile time check to ensure that rpcService fully implements
// the PoetServer gRPC rpc.
var _ rpcapi.PoetServer = (*rpcServer)(nil)

// NewRPCServer creates and returns a new instance of the rpcServer.
func NewRPCServer(service *service.Service) *rpcServer {
	return &rpcServer{
		s: service,
	}
}

func (r *rpcServer) Start(ctx context.Context, in *rpcapi.StartRequest) (*rpcapi.StartResponse, error) {
	r.Lock()
	defer r.Unlock()

	if r.s.Started() {
		return nil, service.ErrAlreadyStarted
	}

	connAcks := in.ConnAcksThreshold
	if connAcks < 1 {
		connAcks = 1
	}

	broadcastAcks := in.BroadcastAcksThreshold
	if broadcastAcks < 1 {
		broadcastAcks = 1
	}

	b, err := broadcaster.New(
		in.GatewayAddresses,
		in.DisableBroadcast,
		broadcaster.DefaultConnTimeout,
		uint(connAcks),
		broadcaster.DefaultBroadcastTimeout,
		uint(broadcastAcks),
	)
	if err != nil {
		return nil, err
	}
	if err := r.s.Start(b); err != nil {
		return nil, fmt.Errorf("failed to start service: %v", err)
	}
<<<<<<< HEAD
	return &rpcapi.StartResponse{}, nil
=======

	return &api.StartResponse{}, nil
>>>>>>> 7bc7bcf9
}

func (r *rpcServer) UpdateGateway(ctx context.Context, in *rpcapi.UpdateGatewayRequest) (*rpcapi.UpdateGatewayResponse, error) {
	r.Lock()
	defer r.Unlock()

	if !r.s.Started() {
		return nil, service.ErrNotStarted
	}

	connAcks := in.ConnAcksThreshold
	if connAcks < 1 {
		connAcks = 1
	}

	broadcastAcks := in.BroadcastAcksThreshold
	if broadcastAcks < 1 {
		broadcastAcks = 1
	}

	b, err := broadcaster.New(
		in.GatewayAddresses,
		in.DisableBroadcast,
		broadcaster.DefaultConnTimeout,
		uint(connAcks),
		broadcaster.DefaultBroadcastTimeout,
		uint(broadcastAcks),
	)
	if err != nil {
		return nil, err
	}

	r.s.SetBroadcaster(b)

	return &rpcapi.UpdateGatewayResponse{}, nil
}

func (r *rpcServer) Submit(ctx context.Context, in *rpcapi.SubmitRequest) (*rpcapi.SubmitResponse, error) {
	// TODO(brozansk) return an error once migration to new API is complete
	api.FromSubmitRequest(in)

	round, err := r.s.Submit(in.Challenge)
	if err != nil {
		return nil, err
	}

	out := new(rpcapi.SubmitResponse)
	out.RoundId = round.ID
	out.Hash = in.Challenge
	return out, nil
}

func (r *rpcServer) GetInfo(ctx context.Context, in *rpcapi.GetInfoRequest) (*rpcapi.GetInfoResponse, error) {
	info, err := r.s.Info()
	if err != nil {
		return nil, err
	}

	out := new(rpcapi.GetInfoResponse)
	out.OpenRoundId = info.OpenRoundID

	ids := make([]string, len(info.ExecutingRoundsIds))
	copy(ids, info.ExecutingRoundsIds)
	out.ExecutingRoundsIds = ids
	out.ServicePubKey = r.s.PubKey

	return out, nil
}<|MERGE_RESOLUTION|>--- conflicted
+++ resolved
@@ -61,12 +61,8 @@
 	if err := r.s.Start(b); err != nil {
 		return nil, fmt.Errorf("failed to start service: %v", err)
 	}
-<<<<<<< HEAD
+
 	return &rpcapi.StartResponse{}, nil
-=======
-
-	return &api.StartResponse{}, nil
->>>>>>> 7bc7bcf9
 }
 
 func (r *rpcServer) UpdateGateway(ctx context.Context, in *rpcapi.UpdateGatewayRequest) (*rpcapi.UpdateGatewayResponse, error) {
