ORG ?= spacemeshos
IMAGE ?= poet
BINARY := poet
PROJECT := poet
BRANCH := $(shell git rev-parse --abbrev-ref HEAD)
VERSION ?= $(shell git describe --tags)

<<<<<<< HEAD
GOLANGCI_LINT_VERSION := v1.50.0
STATICCHECK_VERSION := v0.3.3
GOTESTSUM_VERSION := v1.8.2
GOSCALE_VERSION := v1.1.6
=======
GOLANGCI_LINT_VERSION := v1.52.0
STATICCHECK_VERSION := v0.4.3
GOTESTSUM_VERSION := v1.9.0
GOSCALE_VERSION := v1.1.1
>>>>>>> 4e05bcfe

BUF_VERSION := 1.8.0
PROTOC_VERSION = 21.8

# The directories to store protoc builds
# must be in sync with contents of buf.gen.yaml
PROTOC_GO_BUILD_DIR := ./release/proto/go
PROTOC_OPENAPI_BUILD_DIR := ./release/proto/openapiv2
PROTOC_BUILD_DIRS := $(PROTOC_GO_BUILD_DIR) $(PROTOC_OPENAPI_BUILD_DIR)

# Everything below this line is meant to be static, i.e. only adjust the above variables. ###

ifeq ($(OS),Windows_NT)
	UNAME_OS := windows
	ifeq ($(PROCESSOR_ARCHITECTURE),AMD64)
		UNAME_ARCH := x86_64
	endif
	ifeq ($(PROCESSOR_ARCHITECTURE),ARM64)
		UNAME_ARCH := aarch64
	endif
	PROTOC_BUILD := win64

	BIN_DIR := $(abspath .)/bin
	export PATH := $(BIN_DIR);$(PATH)
	TMP_PROTOC := $(TEMP)/protoc-$(RANDOM)
else
	UNAME_OS := $(shell uname -s)
	UNAME_ARCH := $(shell uname -m)
	PROTOC_BUILD := $(shell echo ${UNAME_OS}-${UNAME_ARCH} | tr '[:upper:]' '[:lower:]' | sed 's/darwin/osx/' | sed 's/aarch64/aarch_64/')

 	BIN_DIR := $(abspath .)/bin
 	export PATH := $(BIN_DIR):$(PATH)
 	TMP_PROTOC := $(shell mktemp -d)
endif

# `go install` will put binaries in $(GOBIN), avoiding
# messing up with global environment.
export GOBIN := $(BIN_DIR)
GOTESTSUM := $(GOBIN)/gotestsum
GOVULNCHECK := $(GOBIN)/govulncheck
GOLINES := $(GOBIN)/golines

$(GOVULNCHECK):
	@go install golang.org/x/vuln/cmd/govulncheck@latest

$(GOLINES):
	@go install github.com/segmentio/golines@v0.11.0

$(BIN_DIR)/mockgen:
	go install github.com/golang/mock/mockgen@v1.6.0

install-buf:
	@mkdir -p $(BIN_DIR)
	curl -sSL "https://github.com/bufbuild/buf/releases/download/v$(BUF_VERSION)/buf-$(UNAME_OS)-$(UNAME_ARCH)" -o $(BIN_DIR)/buf
	@chmod +x $(BIN_DIR)/buf
.PHONY: install-buf

install-protoc: protoc-plugins
	@mkdir -p $(BIN_DIR)
ifeq ($(OS),Windows_NT)
	@mkdir -p $(TMP_PROTOC)
endif
	curl -sSL https://github.com/protocolbuffers/protobuf/releases/download/v${PROTOC_VERSION}/protoc-${PROTOC_VERSION}-${PROTOC_BUILD}.zip -o $(TMP_PROTOC)/protoc.zip
	@unzip $(TMP_PROTOC)/protoc.zip -d $(TMP_PROTOC)
	@cp -f $(TMP_PROTOC)/bin/protoc $(BIN_DIR)/protoc
	@chmod +x $(BIN_DIR)/protoc
.PHONY: install-protoc

# Download protoc plugins
protoc-plugins:
	@go install github.com/grpc-ecosystem/grpc-gateway/v2/protoc-gen-grpc-gateway@v2.15.0
	@go install github.com/grpc-ecosystem/grpc-gateway/v2/protoc-gen-openapiv2@v2.15.0
	@go install google.golang.org/protobuf/cmd/protoc-gen-go@b0a9446
	@go install google.golang.org/grpc/cmd/protoc-gen-go-grpc@v1.2.0
.PHONY: protoc-plugins

all: build
.PHONY: all

test:
	$(GOTESTSUM) -- -race -timeout 5m -p 1 ./...
.PHONY: test

install: install-buf install-protoc $(GOVULNCHECK) $(GOLINES)
	@go mod download
	@curl -sSfL https://raw.githubusercontent.com/golangci/golangci-lint/master/install.sh | sh -s $(GOLANGCI_LINT_VERSION)
	@go install honnef.co/go/tools/cmd/staticcheck@$(STATICCHECK_VERSION)
	@go install gotest.tools/gotestsum@$(GOTESTSUM_VERSION)
	@go install github.com/spacemeshos/go-scale/scalegen@$(GOSCALE_VERSION)
.PHONY: install

tidy:
	go mod tidy
.PHONY: tidy

test-tidy:
	# Working directory must be clean, or this test would be destructive
	@git diff --quiet || (echo "\033[0;31mWorking directory not clean!\033[0m" && git --no-pager diff && exit 1)
	# We expect `go mod tidy` not to change anything, the test should fail otherwise
	@make tidy
	@git diff --exit-code || (git --no-pager diff && git checkout . && exit 1)
.PHONY: test-tidy

fmt: $(GOLINES)
	@go fmt ./...
	@$(GOLINES) -m 120 --shorten-comments -w .
.PHONY: fmt

test-fmt:
	@git diff --quiet || (echo "\033[0;31mWorking directory not clean!\033[0m" && git --no-pager diff && exit 1)
	# We expect `go fmt` and `golines` not to change anything, the test should fail otherwise
	@make fmt
	@git diff --exit-code || (git --no-pager diff && git checkout . && exit 1)
.PHONY: test-fmt

clear-test-cache:
	go clean -testcache
.PHONY: clear-test-cache

lint:
	golangci-lint run --config .golangci.yml
.PHONY: lint

vulncheck: $(GOVULNCHECK)
	$(GOVULNCHECK) ./...
.PHONY: vulncheck

# Auto-fixes golangci-lint issues where possible.
lint-fix:
	golangci-lint run --config .golangci.yml --fix
.PHONY: lint-fix

lint-github-action:
	golangci-lint run --config .golangci.yml --out-format=github-actions
.PHONY: lint-github-action

# Lint .proto files
lint-protos:
	buf lint
.PHONY: lint-protos

cover:
	go test -coverprofile=cover.out -timeout 0 -p 1 -coverpkg=./... ./...
.PHONY: cover

staticcheck:
	staticcheck ./...
.PHONY: staticcheck

build:
	go build -ldflags "-X main.version=${VERSION}" -o $(BINARY)
.PHONY: build

docker:
	@DOCKER_BUILDKIT=1 docker build --build-arg version=${VERSION} -t $(ORG)/$(IMAGE):$(BRANCH) .
.PHONY: docker

push:
	docker push $(ORG)/$(IMAGE):$(BRANCH)
.PHONY: push

# Rebuild .proto files
generate: $(BIN_DIR)/mockgen
	go generate ./...
	buf generate
.PHONY: generate

# Verify if files built from .proto are up to date.
test-generate:
	@git diff --quiet || (echo "\033[0;31mWorking directory not clean!\033[0m" && git --no-pager diff && exit 1)
	@make generate
	@git diff --name-only --diff-filter=AM --exit-code . || { echo "\nPlease rerun 'make generate' and commit changes.\n"; exit 1; }
.PHONY: test-generate<|MERGE_RESOLUTION|>--- conflicted
+++ resolved
@@ -5,17 +5,10 @@
 BRANCH := $(shell git rev-parse --abbrev-ref HEAD)
 VERSION ?= $(shell git describe --tags)
 
-<<<<<<< HEAD
-GOLANGCI_LINT_VERSION := v1.50.0
-STATICCHECK_VERSION := v0.3.3
-GOTESTSUM_VERSION := v1.8.2
-GOSCALE_VERSION := v1.1.6
-=======
 GOLANGCI_LINT_VERSION := v1.52.0
 STATICCHECK_VERSION := v0.4.3
 GOTESTSUM_VERSION := v1.9.0
-GOSCALE_VERSION := v1.1.1
->>>>>>> 4e05bcfe
+GOSCALE_VERSION := v1.1.6
 
 BUF_VERSION := 1.8.0
 PROTOC_VERSION = 21.8
