package integration

import (
	"bytes"
	"fmt"
	"os"
	"os/exec"
	"path/filepath"
	"strings"
	"sync"
)

// ServerConfig contains all the args and data required to launch a poet server
// instance  and connect to it via rpc client.
type ServerConfig struct {
	logLevel  string
	rpcListen string
	baseDir   string
	dataDir   string
	exe       string

<<<<<<< HEAD
	N                int
	InitialDuration  string
	Duration         string
	Reset            bool
	DisableBroadcast bool
=======
	N                    int
	InitialRoundDuration string
	Reset                bool
	DisableBroadcast     bool
	RESTListen           string
>>>>>>> e7e5f606
}

// DefaultConfig returns a newConfig with all default values.
func DefaultConfig() (*ServerConfig, error) {
	baseDir, err := baseDir()
	if err != nil {
		return nil, err
	}

	poetPath, err := poetExecutablePath(baseDir)
	if err != nil {
		return nil, err
	}

	cfg := &ServerConfig{
		logLevel:   "debug",
		rpcListen:  "127.0.0.1:18550",
		RESTListen: "127.0.0.1:18551",
		baseDir:    baseDir,
		dataDir:    filepath.Join(baseDir, "data"),
		exe:        poetPath,
	}

	return cfg, nil
}

// genArgs generates a slice of command line arguments from ServerConfig instance.
func (cfg *ServerConfig) genArgs() []string {
	var args []string

	args = append(args, fmt.Sprintf("--datadir=%v", cfg.dataDir))
	args = append(args, fmt.Sprintf("--rpclisten=%v", cfg.rpcListen))
	args = append(args, fmt.Sprintf("--restlisten=%v", cfg.RESTListen))

	if cfg.N != 0 {
		args = append(args, fmt.Sprintf("--n=%d", cfg.N))
	}
	if cfg.InitialDuration != "" {
		args = append(args, fmt.Sprintf("--initialduration=%v", cfg.InitialDuration))
	}
	if cfg.Duration != "" {
		args = append(args, fmt.Sprintf("--duration=%v", cfg.Duration))
	}
	if cfg.Reset {
		args = append(args, "--reset")
	}
	if cfg.DisableBroadcast {
		args = append(args, "--disablebroadcast")
	}

	return args
}

// server houses the necessary state required to configure, launch,
// and manage poet server process.
type server struct {
	cfg *ServerConfig
	cmd *exec.Cmd

	// processExit is a channel that's closed once it's detected that the
	// process this instance is bound to has exited.
	processExit chan struct{}

	quit chan struct{}
	wg   sync.WaitGroup

	errChan chan error
}

// newNode creates a new poet server instance according to the passed cfg.
func newServer(cfg *ServerConfig) (*server, error) {
	return &server{
		cfg:     cfg,
		errChan: make(chan error),
	}, nil
}

// start launches a new running process of poet server.
func (s *server) start() error {
	s.quit = make(chan struct{})

	args := s.cfg.genArgs()
	s.cmd = exec.Command(s.cfg.exe, args...)

	// Redirect stderr output to buffer
	var errb bytes.Buffer
	s.cmd.Stderr = &errb

	if err := s.cmd.Start(); err != nil {
		return err
	}

	// Launch a new goroutine which that bubbles up any potential fatal
	// process errors to errChan.
	s.processExit = make(chan struct{})
	s.wg.Add(1)
	go func() {
		defer s.wg.Done()

		err := s.cmd.Wait()

		if err != nil {
			// Don't propagate 'signal: killed' error,
			// since it's an expected behavior.
			if !strings.Contains(err.Error(), "signal: killed") {
				s.errChan <- fmt.Errorf("%v\n%v\n", err, errb.String())
			}
		}

		// Signal any onlookers that this process has exited.
		close(s.processExit)
	}()

	return nil
}

// shutdown terminates the running poet server process, and cleans up
// all files/directories created by it.
func (s *server) shutdown(cleanup bool) error {
	if err := s.stop(); err != nil {
		return err
	}

	if cleanup {
		if err := s.cleanup(); err != nil {
			return err
		}
	}

	return nil
}

// stop kills the server running process, since it doesn't support
// RPC-driven stop functionality.
func (s *server) stop() error {
	// Do nothing if the process is not running.
	if s.processExit == nil {
		return nil
	}

	if err := s.cmd.Process.Kill(); err != nil {
		return fmt.Errorf("failed to kill process: %v", err)
	}

	close(s.quit)
	s.wg.Wait()

	s.quit = nil
	s.processExit = nil
	return nil
}

// cleanup cleans up the temporary files/directories created by the server process.
func (s *server) cleanup() error {
	return os.RemoveAll(s.cfg.dataDir)
}<|MERGE_RESOLUTION|>--- conflicted
+++ resolved
@@ -19,19 +19,12 @@
 	dataDir   string
 	exe       string
 
-<<<<<<< HEAD
 	N                int
 	InitialDuration  string
 	Duration         string
 	Reset            bool
 	DisableBroadcast bool
-=======
-	N                    int
-	InitialRoundDuration string
-	Reset                bool
-	DisableBroadcast     bool
 	RESTListen           string
->>>>>>> e7e5f606
 }
 
 // DefaultConfig returns a newConfig with all default values.
