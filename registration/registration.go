--- conflicted
+++ resolved
@@ -34,9 +34,6 @@
 	RoundEnd(genesis time.Time, epoch uint) time.Time
 }
 
-<<<<<<< HEAD
-var ErrTooLateToRegister = errors.New("too late to register for the desired round")
-=======
 var (
 	ErrInvalidCertificate = errors.New("invalid certificate")
 	ErrTooLateToRegister  = errors.New("too late to register for the desired round")
@@ -55,7 +52,6 @@
 		Help:      "Number of registrations with a PoW",
 	}, []string{"result"})
 )
->>>>>>> fef5d2b4
 
 // Registration orchestrates rounds functionality
 // It is responsible for:
@@ -327,10 +323,7 @@
 	// TODO: remove deprecated PoW
 	nonce uint64,
 	powParams PowParams,
-<<<<<<< HEAD
-=======
 	certificate *shared.OpaqueCert,
->>>>>>> fef5d2b4
 	deadline time.Time,
 ) (epoch uint, roundEnd time.Time, err error) {
 	logger := logging.FromContext(ctx)
