--- conflicted
+++ resolved
@@ -183,17 +183,12 @@
 	if r.batch.Len() >= r.maxBatchSize {
 		r.flushPendingSubmitsLocked()
 	} else if r.batch.Len() == 1 {
-<<<<<<< HEAD
 		logging.FromContext(ctx).Debug(
 			"scheduling flush of pending submits",
 			zap.Uint("round", r.epoch),
 			zap.Duration("interval", r.flushInterval),
 		)
-		time.AfterFunc(r.flushInterval, r.flushPendingSubmits)
-=======
-		logging.FromContext(ctx).Debug("scheduling flush of pending submits", zap.Uint("round", r.epoch), zap.Duration("interval", r.flushInterval))
 		r.pendingFlush = time.AfterFunc(r.flushInterval, r.flushPendingSubmits)
->>>>>>> a82c7f03
 	}
 
 	return done, nil
