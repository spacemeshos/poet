--- conflicted
+++ resolved
@@ -5,13 +5,8 @@
 	"fmt"
 	"time"
 
-<<<<<<< HEAD
+	"github.com/hashicorp/go-multierror"
 	"go.uber.org/zap"
-	"golang.org/x/sync/errgroup"
-=======
-	"github.com/hashicorp/go-multierror"
-	"github.com/spacemeshos/smutil/log"
->>>>>>> 6630749f
 	"google.golang.org/grpc"
 	"google.golang.org/grpc/credentials/insecure"
 	"google.golang.org/grpc/keepalive"
@@ -57,14 +52,9 @@
 
 // Connect tries to connect to gateways at provided addresses.
 // Returns list of connections and errors for connection failures.
-<<<<<<< HEAD
-func connect(ctx context.Context, gateways []string) ([]*grpc.ClientConn, []error) {
+func connect(ctx context.Context, gateways []string) ([]*grpc.ClientConn, error) {
 	logger := logging.FromContext(ctx)
 	logger.Info("Attempting to connect to Spacemesh gateway nodes", zap.Strings("gateways", gateways))
-=======
-func connect(ctx context.Context, gateways []string) ([]*grpc.ClientConn, error) {
-	log.Info("Attempting to connect to Spacemesh gateway nodes at %v", gateways)
->>>>>>> 6630749f
 	connections := make([]*grpc.ClientConn, 0, len(gateways))
 
 	connsChan := make(chan *grpc.ClientConn, len(gateways))
@@ -88,16 +78,9 @@
 		eg.Go(func() error {
 			conn, err := grpc.DialContext(ctx, target, opts...)
 			if err != nil {
-<<<<<<< HEAD
-				errorsChan <- fmt.Errorf("failed to connect to gateway grpc server %s (%w)", target, err)
-			} else {
-				logger.Info("Successfully connected to gateway node", zap.String("target", conn.Target()))
-				connsChan <- conn
-=======
 				return fmt.Errorf("failed to connect to gateway grpc server %s (%w)", target, err)
->>>>>>> 6630749f
 			}
-			log.With().Info("Successfully connected to gateway node", log.String("target", conn.Target()))
+			logger.Info("Successfully connected to gateway node", zap.String("target", conn.Target()))
 			connsChan <- conn
 			return nil
 		})
