package server_test

// End to end tests running a Poet server and interacting with it via
// its GRPC API.

import (
	"context"
	"crypto/ed25519"
	"crypto/rand"
	"encoding/base64"
	"os"
	"testing"
	"time"

	"github.com/stretchr/testify/assert"
	"github.com/stretchr/testify/require"
	"go.uber.org/zap/zaptest"
	"golang.org/x/sync/errgroup"
	"google.golang.org/grpc"
	"google.golang.org/grpc/codes"
	"google.golang.org/grpc/credentials/insecure"
	"google.golang.org/grpc/status"
	"google.golang.org/protobuf/types/known/timestamppb"

	"github.com/spacemeshos/poet/hash"
	"github.com/spacemeshos/poet/logging"
	"github.com/spacemeshos/poet/registration"
	api "github.com/spacemeshos/poet/release/proto/go/rpc/api/v1"
	"github.com/spacemeshos/poet/server"
	"github.com/spacemeshos/poet/shared"
	"github.com/spacemeshos/poet/verifier"
)

const randomHost = "localhost:0"

func spawnPoetServer(ctx context.Context, t *testing.T, cfg server.Config) *server.Server {
	t.Helper()

	server.SetupConfig(&cfg)
	srv, err := server.New(ctx, cfg)
	require.NoError(t, err)

	return srv
}

func spawnPoet(ctx context.Context, t *testing.T, cfg server.Config) (*server.Server, api.PoetServiceClient) {
	t.Helper()

	srv := spawnPoetServer(ctx, t, cfg)
	conn, err := grpc.NewClient(
		srv.GrpcAddr().String(),
		grpc.WithTransportCredentials(insecure.NewCredentials()),
	)
	require.NoError(t, err)
	t.Cleanup(func() { assert.NoError(t, conn.Close()) })

	return srv, api.NewPoetServiceClient(conn)
}

func TestInfoEndpoint(t *testing.T) {
	t.Parallel()

	cfg := server.DefaultConfig()
	cfg.DisableWorker = true

	cfg.RawRPCListener = randomHost
	cfg.RawRESTListener = randomHost
	cfg.Round.PhaseShift = 5 * time.Minute
	cfg.Round.CycleGap = 7 * time.Minute

	t.Run("no certifier", func(t *testing.T) {
		req := require.New(t)
		cfg := cfg
		cfg.PoetDir = t.TempDir()

		ctx, cancel := context.WithCancel(logging.NewContext(context.Background(), zaptest.NewLogger(t)))
		defer cancel()
		srv, client := spawnPoet(ctx, t, *cfg)
		t.Cleanup(func() { assert.NoError(t, srv.Close()) })

		var eg errgroup.Group
		eg.Go(func() error {
			return srv.Start(ctx)
		})

		info, err := client.Info(context.Background(), &api.InfoRequest{})
		req.NoError(err)
		req.Equal(cfg.Round.PhaseShift, info.PhaseShift.AsDuration())
		req.Equal(cfg.Round.CycleGap, info.CycleGap.AsDuration())
		req.NotEmpty(info.ServicePubkey)
		req.Nil(info.Certifier)

		cancel()
		req.NoError(eg.Wait())
	})
	t.Run("with certifier", func(t *testing.T) {
		req := require.New(t)
		cfg := cfg
		cfg.PoetDir = t.TempDir()
		cfg.Registration.Certifier = &registration.CertifierConfig{
			URL:    "http://localhost:8080",
			PubKey: []byte("certifier pubkey"),
		}

		ctx, cancel := context.WithCancel(logging.NewContext(context.Background(), zaptest.NewLogger(t)))
		defer cancel()
		srv, client := spawnPoet(ctx, t, *cfg)
		t.Cleanup(func() { assert.NoError(t, srv.Close()) })

		var eg errgroup.Group
		eg.Go(func() error {
			return srv.Start(ctx)
		})

		info, err := client.Info(context.Background(), &api.InfoRequest{})
		req.NoError(err)
		req.Equal(cfg.Round.PhaseShift, info.PhaseShift.AsDuration())
		req.Equal(cfg.Round.CycleGap, info.CycleGap.AsDuration())
		req.NotEmpty(info.ServicePubkey)
		req.Equal(info.Certifier.Pubkey, cfg.Registration.Certifier.PubKey.Bytes())
		req.Equal(info.Certifier.Url, cfg.Registration.Certifier.URL)

		cancel()
		req.NoError(eg.Wait())
	})
}

func TestSubmitSignatureVerification(t *testing.T) {
	t.Parallel()
	req := require.New(t)
	ctx, cancel := context.WithCancel(context.Background())
	defer cancel()
	ctx = logging.NewContext(ctx, zaptest.NewLogger(t))

	cfg := server.DefaultConfig()
	cfg.DisableWorker = true
	cfg.PoetDir = t.TempDir()
	cfg.RawRPCListener = randomHost
	cfg.RawRESTListener = randomHost

	srv, client := spawnPoet(ctx, t, *cfg)
	t.Cleanup(func() { assert.NoError(t, srv.Close()) })

	var eg errgroup.Group
	eg.Go(func() error {
		return srv.Start(ctx)
	})

	// User credentials
	pubKey, privKey, err := ed25519.GenerateKey(rand.Reader)
	req.NoError(err)

	// Submit challenge with invalid signature
	challenge := []byte("poet challenge")
	_, err = client.Submit(context.Background(), &api.SubmitRequest{
		Challenge: challenge,
		Pubkey:    pubKey,
		Signature: []byte{},
	})
	req.ErrorIs(err, status.Error(codes.InvalidArgument, "invalid signature"))

	powParams, err := client.PowParams(context.Background(), &api.PowParamsRequest{})
	req.NoError(err)

	signature := ed25519.Sign(privKey, challenge)
	_, err = client.Submit(context.Background(), &api.SubmitRequest{
		Challenge: challenge,
		Pubkey:    pubKey,
		PowParams: powParams.PowParams,
		Signature: signature,
	})
	req.NoError(err)

	cancel()
	req.NoError(eg.Wait())
}

func TestSubmitCertificateVerification(t *testing.T) {
	t.Parallel()
	ctx, cancel := context.WithCancel(context.Background())
	defer cancel()
	ctx = logging.NewContext(ctx, zaptest.NewLogger(t))

	certifierPubKey, certifierPrivKey, err := ed25519.GenerateKey(rand.Reader)
	require.NoError(t, err)

	cfg := server.DefaultConfig()
	cfg.DisableWorker = true
	cfg.PoetDir = t.TempDir()
	cfg.RawRPCListener = randomHost
	cfg.RawRESTListener = randomHost
	cfg.Registration.PowDifficulty = 3
	cfg.Registration.Certifier = &registration.CertifierConfig{
		URL:    "http://localhost:8080",
		PubKey: registration.Base64Enc(certifierPubKey),
	}

	srv, client := spawnPoet(ctx, t, *cfg)
	t.Cleanup(func() { assert.NoError(t, srv.Close()) })

	var eg errgroup.Group
	eg.Go(func() error {
		return srv.Start(ctx)
	})

	// User credentials
	pubKey, privKey, err := ed25519.GenerateKey(rand.Reader)
	require.NoError(t, err)

	// Submit challenge with valid signature but invalid pow
	challenge := []byte("poet challenge")

	signature := ed25519.Sign(privKey, challenge)

	t.Run("invalid certificate", func(t *testing.T) {
		_, err = client.Submit(context.Background(), &api.SubmitRequest{
			Challenge: challenge,
			Pubkey:    pubKey,
			Signature: signature,
			Certificate: &api.SubmitRequest_Certificate{
				Signature: []byte("invalid signature"),
			},
		})
		require.ErrorIs(t, err, status.Error(codes.Unauthenticated, "invalid certificate\nsignature mismatch"))
	})
	t.Run("valid certificate", func(t *testing.T) {
		cert := &shared.Cert{
			Pubkey: pubKey,
		}
		certBytes, err := shared.EncodeCert(cert)
		require.NoError(t, err)

		_, err = client.Submit(context.Background(), &api.SubmitRequest{
			Challenge: challenge,
			Pubkey:    pubKey,
			Signature: signature,
			Certificate: &api.SubmitRequest_Certificate{
				Data:      certBytes,
				Signature: ed25519.Sign(certifierPrivKey, certBytes),
			},
		})
		require.NoError(t, err)
	})
	t.Run("no certificate - fallback to PoW (invalid)", func(t *testing.T) {
		_, err = client.Submit(context.Background(), &api.SubmitRequest{
			Challenge: challenge,
			Pubkey:    pubKey,
			Signature: signature,
		})
		require.ErrorIs(t, err, status.Error(codes.InvalidArgument, "invalid proof of work parameters"))
	})
	t.Run("no certificate - fallback to PoW (valid)", func(t *testing.T) {
		resp, err := client.PowParams(context.Background(), &api.PowParamsRequest{})
		require.NoError(t, err)
		nonce, err := shared.FindSubmitPowNonce(
			context.Background(),
			resp.PowParams.Challenge,
			challenge,
			pubKey,
			uint(resp.PowParams.Difficulty),
		)
		require.NoError(t, err)

		_, err = client.Submit(context.Background(), &api.SubmitRequest{
			Nonce:     nonce,
			Challenge: challenge,
			Pubkey:    pubKey,
			Signature: signature,
			PowParams: resp.PowParams,
		})
		require.NoError(t, err)
	})
	cancel()
	require.NoError(t, eg.Wait())
}

// Test submitting a challenge followed by proof generation and getting the proof via GRPC.
func TestSubmitAndGetProof(t *testing.T) {
	t.Parallel()
	req := require.New(t)
	ctx, cancel := context.WithCancel(context.Background())
	defer cancel()
	ctx = logging.NewContext(ctx, zaptest.NewLogger(t))

	cfg := server.DefaultConfig()
	cfg.PoetDir = t.TempDir()
	cfg.Genesis = server.Genesis(time.Now().Add(time.Second))
	cfg.Round.EpochDuration = time.Second * 2
	cfg.Round.PhaseShift = 0
	cfg.Round.CycleGap = 0
	cfg.RawRPCListener = randomHost
	cfg.RawRESTListener = randomHost

	srv, client := spawnPoet(ctx, t, *cfg)
	t.Cleanup(func() { assert.NoError(t, srv.Close()) })

	var eg errgroup.Group
	eg.Go(func() error {
		return srv.Start(ctx)
	})

	// Submit a challenge
	pubKey, privKey, err := ed25519.GenerateKey(rand.Reader)
	req.NoError(err)
	challenge := []byte("poet challenge")

	powParams, err := client.PowParams(context.Background(), &api.PowParamsRequest{})
	req.NoError(err)

	signature := ed25519.Sign(privKey, challenge)
	resp, err := client.Submit(context.Background(), &api.SubmitRequest{
		Challenge: challenge,
		Pubkey:    pubKey,
		PowParams: powParams.PowParams,
		Signature: signature,
	})
	req.NoError(err)

	roundEnd := resp.RoundEnd.AsDuration()
	req.NotZero(roundEnd)

	// Wait for round to end
	<-time.After(roundEnd)

	// Query for the proof
	var proof *api.ProofResponse
	req.Eventually(func() bool {
		proof, err = client.Proof(context.Background(), &api.ProofRequest{RoundId: resp.RoundId})
		return err == nil
	}, time.Second, time.Millisecond*100)

	req.NotZero(proof.Proof.Leaves)
	req.Len(proof.Proof.Members, 1)
	req.Contains(proof.Proof.Members, challenge)
	cancel()

	merkleProof := shared.MerkleProof{
		Root:         proof.Proof.Proof.Root,
		ProvenLeaves: proof.Proof.Proof.ProvenLeaves,
		ProofNodes:   proof.Proof.Proof.ProofNodes,
	}

	// single-element tree: the leaf is the root
	root := proof.Proof.Members[0]

	labelHashFunc := hash.GenLabelHashFunc(root)
	merkleHashFunc := hash.GenMerkleHashFunc(root)
	req.NoError(verifier.Validate(merkleProof, labelHashFunc, merkleHashFunc, proof.Proof.Leaves, shared.T))

	req.NoError(eg.Wait())
}

// Test if cannot submit more than maximum round members.
func TestCannotSubmitMoreThanMaxRoundMembers(t *testing.T) {
	t.Parallel()
	req := require.New(t)
	ctx, cancel := context.WithCancel(context.Background())
	defer cancel()
	ctx = logging.NewContext(ctx, zaptest.NewLogger(t))

	cfg := server.DefaultConfig()
	cfg.PoetDir = t.TempDir()
	cfg.RawRPCListener = randomHost
	cfg.RawRESTListener = randomHost
	cfg.Registration.MaxRoundMembers = 2

	srv, client := spawnPoet(ctx, t, *cfg)
	t.Cleanup(func() { assert.NoError(t, srv.Close()) })

	var eg errgroup.Group
	eg.Go(func() error {
		return srv.Start(ctx)
	})

	powParams, err := client.PowParams(context.Background(), &api.PowParamsRequest{})
	req.NoError(err)

	submitChallenge := func(ch []byte) error {
		pubKey, privKey, err := ed25519.GenerateKey(rand.Reader)
		req.NoError(err)
		signature := ed25519.Sign(privKey, ch)
		_, err = client.Submit(context.Background(), &api.SubmitRequest{
			Challenge: ch,
			Pubkey:    pubKey,
			PowParams: powParams.PowParams,
			Signature: signature,
		})
		return err
	}

	// Act
	req.NoError(submitChallenge([]byte("challenge 1")))
	req.NoError(submitChallenge([]byte("challenge 2")))
	req.ErrorIs(
		submitChallenge([]byte("challenge 3")),
		status.Error(codes.ResourceExhausted, registration.ErrMaxMembersReached.Error()),
	)
	cancel()
	req.NoError(eg.Wait())
}

// Test submitting many challenges with the same nodeID.
func TestSubmittingChallengeTwice(t *testing.T) {
	t.Parallel()
	req := require.New(t)
	ctx, cancel := context.WithCancel(context.Background())
	defer cancel()
	ctx = logging.NewContext(ctx, zaptest.NewLogger(t))

	cfg := server.DefaultConfig()
	cfg.PoetDir = t.TempDir()
	cfg.RawRPCListener = randomHost
	cfg.RawRESTListener = randomHost

	srv, client := spawnPoet(ctx, t, *cfg)
	t.Cleanup(func() { assert.NoError(t, srv.Close()) })

	var eg errgroup.Group
	eg.Go(func() error {
		return srv.Start(ctx)
	})
	t.Cleanup(func() { assert.NoError(t, eg.Wait()) })

	pubKey, privKey, err := ed25519.GenerateKey(rand.Reader)
	req.NoError(err)

	powParams, err := client.PowParams(context.Background(), &api.PowParamsRequest{})
	req.NoError(err)

	submitChallenge := func(ch []byte) error {
		_, err = client.Submit(context.Background(), &api.SubmitRequest{
			Challenge: ch,
			Pubkey:    pubKey,
			PowParams: powParams.PowParams,
			Signature: ed25519.Sign(privKey, ch),
		})
		return err
	}

	// Act
	req.NoError(submitChallenge([]byte("challenge 1")))
	// Submitting the same challenge is OK
	req.NoError(submitChallenge([]byte("challenge 1")))
	// Submitting a different challenge with the same nodeID is not OK
	req.ErrorIs(
		submitChallenge([]byte("challenge 2")),
		status.Error(codes.AlreadyExists, registration.ErrConflictingRegistration.Error()),
	)
}

func TestSubmittingWithNeedByTimestamp(t *testing.T) {
	t.Parallel()
	req := require.New(t)
	ctx, cancel := context.WithCancel(context.Background())
	defer cancel()
	ctx = logging.NewContext(ctx, zaptest.NewLogger(t))

	cfg := server.DefaultConfig()
	cfg.PoetDir = t.TempDir()
	cfg.RawRPCListener = randomHost
	cfg.RawRESTListener = randomHost
<<<<<<< HEAD
	cfg.Registration.PowDifficulty = 0
=======

>>>>>>> fef5d2b4
	cfg.Round = &server.RoundConfig{
		EpochDuration: time.Hour,
		PhaseShift:    time.Minute * 10,
	}

	srv, client := spawnPoet(ctx, t, *cfg)
	t.Cleanup(func() { assert.NoError(t, srv.Close()) })

	var eg errgroup.Group
	eg.Go(func() error {
		return srv.Start(ctx)
	})
	t.Cleanup(func() { assert.NoError(t, eg.Wait()) })

	powParams, err := client.PowParams(context.Background(), &api.PowParamsRequest{})
	req.NoError(err)

	submitChallenge := func(ch []byte, deadline time.Time) error {
		pubKey, privKey, err := ed25519.GenerateKey(rand.Reader)
		req.NoError(err)
		_, err = client.Submit(context.Background(), &api.SubmitRequest{
			Challenge: ch,
			Pubkey:    pubKey,
			PowParams: powParams.PowParams,
			Signature: ed25519.Sign(privKey, ch),
			Deadline:  timestamppb.New(deadline),
		})
		return err
	}

	round0End := cfg.Round.RoundEnd(cfg.Genesis.Time(), 0)

	req.NoError(submitChallenge([]byte("at round end"), round0End))
	req.NoError(submitChallenge([]byte("after round ends"), round0End.Add(time.Minute)))
	req.ErrorIs(
		submitChallenge([]byte("before round ends"), round0End.Add(-time.Minute)),
		status.Error(codes.FailedPrecondition, registration.ErrTooLateToRegister.Error()),
	)
}

func TestPersistingPowParams(t *testing.T) {
	t.Parallel()
	req := require.New(t)
	ctx, cancel := context.WithCancel(context.Background())
	defer cancel()
	ctx = logging.NewContext(ctx, zaptest.NewLogger(t))

	cfg := server.DefaultConfig()
	cfg.PoetDir = t.TempDir()
	cfg.Registration.PowDifficulty = uint(77)
	cfg.RawRPCListener = randomHost
	cfg.RawRESTListener = randomHost

	srv, client := spawnPoet(ctx, t, *cfg)
	var eg errgroup.Group
	eg.Go(func() error {
		return srv.Start(ctx)
	})

	resp, err := client.PowParams(context.Background(), &api.PowParamsRequest{})
	req.NoError(err)
	req.EqualValues(cfg.Registration.PowDifficulty, resp.PowParams.Difficulty)

	powChallenge := resp.PowParams.Challenge

	cancel()
	req.NoError(eg.Wait())
	req.NoError(srv.Close())

	// Restart the server
	ctx, cancel = context.WithCancel(context.Background())
	defer cancel()
	srv, client = spawnPoet(ctx, t, *cfg)
	t.Cleanup(func() { assert.NoError(t, srv.Close()) })
	eg.Go(func() error {
		return srv.Start(ctx)
	})
	resp, err = client.PowParams(context.Background(), &api.PowParamsRequest{})
	req.NoError(err)
	req.EqualValues(cfg.Registration.PowDifficulty, resp.PowParams.Difficulty)
	req.Equal(powChallenge, resp.PowParams.Challenge)
}

func TestPersistingKeys(t *testing.T) {
	t.Parallel()
	req := require.New(t)
	ctx, cancel := context.WithCancel(context.Background())
	defer cancel()
	ctx = logging.NewContext(ctx, zaptest.NewLogger(t))

	cfg := server.DefaultConfig()
	cfg.PoetDir = t.TempDir()
	cfg.RawRPCListener = randomHost
	cfg.RawRESTListener = randomHost

	srv, client := spawnPoet(ctx, t, *cfg)
	var eg errgroup.Group
	eg.Go(func() error {
		return srv.Start(ctx)
	})

	info, err := client.Info(context.Background(), &api.InfoRequest{})
	req.NoError(err)

	cancel()
	req.NoError(eg.Wait())
	req.NoError(srv.Close())

	// Restart the server
	ctx, cancel = context.WithCancel(context.Background())
	defer cancel()
	srv, client = spawnPoet(ctx, t, *cfg)
	t.Cleanup(func() { assert.NoError(t, srv.Close()) })

	eg.Go(func() error {
		return srv.Start(ctx)
	})
	info2, err := client.Info(context.Background(), &api.InfoRequest{})
	req.NoError(err)

	req.Equal(info.ServicePubkey, info2.ServicePubkey)
}

func TestLoadSubmits(t *testing.T) {
	if testing.Short() {
		t.Skip("skipping load test in short mode")
	}
	req := require.New(t)
	ctx, cancel := context.WithCancel(context.Background())
	defer cancel()
	ctx = logging.NewContext(ctx, zaptest.NewLogger(t))

	cfg := server.DefaultConfig()
	cfg.PoetDir = t.TempDir()
	cfg.Round.EpochDuration = time.Minute * 2
	cfg.Round.PhaseShift = time.Minute
	cfg.RawRPCListener = randomHost
	cfg.RawRESTListener = randomHost
	server.SetupConfig(cfg)

	srv, err := server.New(context.Background(), *cfg)
	t.Cleanup(func() { assert.NoError(t, srv.Close()) })
	req.NoError(err)

	concurrentSubmits := 10000
	// spawn clients
	clients := make([]api.PoetServiceClient, 0, concurrentSubmits)
	for i := 0; i < concurrentSubmits; i++ {
		conn, err := grpc.NewClient(
			srv.GrpcAddr().String(),
			grpc.WithTransportCredentials(insecure.NewCredentials()),
		)
		req.NoError(err)
		t.Cleanup(func() { assert.NoError(t, conn.Close()) })
		clients = append(clients, api.NewPoetServiceClient(conn))
	}

	// Submit challenges
	var egSrv errgroup.Group
	egSrv.Go(func() error {
		return srv.Start(ctx)
	})
	start := time.Now()
	var eg errgroup.Group

	for _, client := range clients {
		eg.Go(func() error {
			pubKey, privKey, err := ed25519.GenerateKey(rand.Reader)
			req.NoError(err)

			challenge := make([]byte, 32)
			_, err = rand.Read(challenge)
			req.NoError(err)

			powParams, err := client.PowParams(context.Background(), &api.PowParamsRequest{})
			require.NoError(t, err)

			signature := ed25519.Sign(privKey, challenge)
			_, err = client.Submit(context.Background(), &api.SubmitRequest{
				Challenge: challenge,
				Pubkey:    pubKey,
				PowParams: powParams.PowParams,
				Signature: signature,
			})
			req.NoError(err)
			return nil
		})
	}
	eg.Wait()
	t.Logf("submitting %d challenges took %v", concurrentSubmits, time.Since(start))
	cancel()
	egSrv.Wait()
}

// Test submitting a challenge followed by proof generation and getting the proof via GRPC
// in registration-only mode.
// It should return an empty proof but with members populated.
func TestRegistrationOnlyMode(t *testing.T) {
	t.Parallel()
	req := require.New(t)
	ctx, cancel := context.WithCancel(context.Background())
	defer cancel()
	ctx = logging.NewContext(ctx, zaptest.NewLogger(t))

	cfg := server.DefaultConfig()
	cfg.DisableWorker = true
	cfg.PoetDir = t.TempDir()
	cfg.Genesis = server.Genesis(time.Now())
	cfg.Round.EpochDuration = time.Millisecond * 10
	cfg.Round.PhaseShift = 0
	cfg.Round.CycleGap = 0
	cfg.RawRPCListener = randomHost
	cfg.RawRESTListener = randomHost

	srv, client := spawnPoet(ctx, t, *cfg)
	t.Cleanup(func() { assert.NoError(t, srv.Close()) })

	var eg errgroup.Group
	eg.Go(func() error {
		return srv.Start(ctx)
	})

	// Submit a challenge
	pubKey, privKey, err := ed25519.GenerateKey(rand.Reader)
	req.NoError(err)
	challenge := []byte("poet challenge")

	powParams, err := client.PowParams(context.Background(), &api.PowParamsRequest{})
	req.NoError(err)

	signature := ed25519.Sign(privKey, challenge)
	resp, err := client.Submit(context.Background(), &api.SubmitRequest{
		Challenge: challenge,
		Pubkey:    pubKey,
		PowParams: powParams.PowParams,
		Signature: signature,
	})
	req.NoError(err)

	// Query for the proof
	var proof *api.ProofResponse
	req.Eventually(func() bool {
		proof, err = client.Proof(context.Background(), &api.ProofRequest{RoundId: resp.RoundId})
		return err == nil
	}, time.Second, time.Millisecond*10)

	req.Zero(proof.Proof.Leaves)
	req.Len(proof.Proof.Members, 1)
	req.Contains(proof.Proof.Members, challenge)
	cancel()

	merkleProof := shared.MerkleProof{
		Root:         proof.Proof.Proof.Root,
		ProvenLeaves: proof.Proof.Proof.ProvenLeaves,
		ProofNodes:   proof.Proof.Proof.ProofNodes,
	}

	// single-element tree: the leaf is the root
	root := proof.Proof.Members[0]
	labelHashFunc := hash.GenLabelHashFunc(root)
	merkleHashFunc := hash.GenMerkleHashFunc(root)
	req.Error(verifier.Validate(merkleProof, labelHashFunc, merkleHashFunc, proof.Proof.Leaves, shared.T))

	req.NoError(eg.Wait())
}

func TestConfiguringPrivateKey(t *testing.T) {
	cfg := server.DefaultConfig()
	cfg.DisableWorker = true
	cfg.PoetDir = t.TempDir()
	cfg.RawRPCListener = randomHost
	cfg.RawRESTListener = randomHost

	pubKey, privateKey, err := ed25519.GenerateKey(nil)
	require.NoError(t, err)
	err = os.Setenv(server.KeyEnvVar, base64.StdEncoding.EncodeToString(privateKey))
	require.NoError(t, err)

	srv := spawnPoetServer(context.Background(), t, *cfg)
	t.Cleanup(func() { assert.NoError(t, srv.Close()) })
	require.Equal(t, pubKey, srv.PublicKey())
}<|MERGE_RESOLUTION|>--- conflicted
+++ resolved
@@ -459,11 +459,7 @@
 	cfg.PoetDir = t.TempDir()
 	cfg.RawRPCListener = randomHost
 	cfg.RawRESTListener = randomHost
-<<<<<<< HEAD
-	cfg.Registration.PowDifficulty = 0
-=======
-
->>>>>>> fef5d2b4
+
 	cfg.Round = &server.RoundConfig{
 		EpochDuration: time.Hour,
 		PhaseShift:    time.Minute * 10,
