package server_test

// End to end tests running a Poet server and interacting with it via
// its GRPC API.

import (
	"context"
	"testing"
	"time"

	pb "github.com/spacemeshos/api/release/go/spacemesh/v1"
	"github.com/stretchr/testify/assert"
	"github.com/stretchr/testify/require"
	"golang.org/x/sync/errgroup"
	"google.golang.org/grpc"
	"google.golang.org/grpc/credentials/insecure"

	"github.com/spacemeshos/poet/config"
	"github.com/spacemeshos/poet/gateway"
	"github.com/spacemeshos/poet/hash"
	"github.com/spacemeshos/poet/prover"
	api "github.com/spacemeshos/poet/release/proto/go/rpc/api/v1"
	"github.com/spacemeshos/poet/server"
	"github.com/spacemeshos/poet/shared"
	"github.com/spacemeshos/poet/verifier"
)

const randomHost = "localhost:0"

type gatewayService struct {
	pb.UnimplementedGatewayServiceServer
}

func (*gatewayService) VerifyChallenge(
	ctx context.Context,
	req *pb.VerifyChallengeRequest,
) (*pb.VerifyChallengeResponse, error) {
	return &pb.VerifyChallengeResponse{
		Hash:   []byte("hash"),
		NodeId: []byte("nodeID"),
	}, nil
}

func spawnMockGateway(t *testing.T) (target string) {
	t.Helper()
	server := gateway.NewMockGrpcServer(t)
	pb.RegisterGatewayServiceServer(server.Server, &gatewayService{})

	var eg errgroup.Group
	t.Cleanup(func() { assert.NoError(t, eg.Wait()) })

	eg.Go(server.Serve)
	t.Cleanup(server.Stop)

	return server.Target()
}

func spawnPoet(ctx context.Context, t *testing.T, cfg config.Config) (*server.Server, api.PoetServiceClient) {
	t.Helper()
	req := require.New(t)

	_, err := config.SetupConfig(&cfg)
	req.NoError(err)

	srv, err := server.New(context.Background(), cfg)
	req.NoError(err)

	conn, err := grpc.DialContext(
		context.Background(),
		srv.RpcAddr().String(),
		grpc.WithTransportCredentials(insecure.NewCredentials()))
	req.NoError(err)
	t.Cleanup(func() { assert.NoError(t, conn.Close()) })

	return srv, api.NewPoetServiceClient(conn)
}

// Test poet service startup.
func TestPoetStart(t *testing.T) {
	t.Parallel()
	req := require.New(t)
	ctx, cancel := context.WithCancel(context.Background())

	gtw := spawnMockGateway(t)

	cfg := config.DefaultConfig()
	cfg.PoetDir = t.TempDir()
	cfg.RawRPCListener = randomHost
	cfg.RawRESTListener = randomHost
	cfg.Service.GatewayAddresses = []string{gtw}

	srv, client := spawnPoet(ctx, t, *cfg)

	var eg errgroup.Group
	eg.Go(func() error {
		return srv.Start(ctx)
	})

	resp, err := client.GetInfo(context.Background(), &api.GetInfoRequest{})
	req.NoError(err)
	req.Equal("0", resp.OpenRoundId)

	cancel()
	req.NoError(eg.Wait())
}

// Test submitting a challenge followed by proof generation and getting the proof via GRPC.
func TestSubmitAndGetProof(t *testing.T) {
	t.Parallel()
	req := require.New(t)
	ctx, cancel := context.WithCancel(context.Background())

	gtw := spawnMockGateway(t)

	cfg := config.DefaultConfig()
	cfg.PoetDir = t.TempDir()
	cfg.Service.Genesis = time.Now().Add(time.Second).Format(time.RFC3339)
	cfg.Service.EpochDuration = time.Second
	cfg.Service.PhaseShift = 0
	cfg.Service.CycleGap = 0
	cfg.RawRPCListener = randomHost
	cfg.RawRESTListener = randomHost
	cfg.Service.GatewayAddresses = []string{gtw}

	srv, client := spawnPoet(ctx, t, *cfg)

	var eg errgroup.Group
	eg.Go(func() error {
		return srv.Start(ctx)
	})

	// Submit a challenge
	resp, err := client.Submit(context.Background(), &api.SubmitRequest{})
	req.NoError(err)
	req.Equal([]byte("hash"), resp.Hash)

	roundEnd := resp.RoundEnd.AsDuration()
	req.NotZero(roundEnd)

	// Query for round details
	var round *api.GetRoundResponse
	req.Eventually(func() bool {
		round, err = client.GetRound(context.Background(), &api.GetRoundRequest{RoundId: resp.RoundId})
		return err == nil
	}, time.Second*2, time.Millisecond*100)

	req.Equal(round.Members, [][]byte{[]byte("hash")})

	// Wait for round to end
	<-time.After(roundEnd)

	// Query for the proof
	var proof *api.GetProofResponse
	req.Eventually(func() bool {
		proof, err = client.GetProof(context.Background(), &api.GetProofRequest{RoundId: resp.RoundId})
		return err == nil
	}, time.Second, time.Millisecond*100)

	req.NotZero(proof.Proof.Leaves)
	cancel()

	merkleProof := shared.MerkleProof{
		Root:         proof.Proof.Proof.Root,
		ProvenLeaves: proof.Proof.Proof.ProvenLeaves,
		ProofNodes:   proof.Proof.Proof.ProofNodes,
	}

<<<<<<< HEAD
	root, err := calcRoot(round.Members)
=======
	root, err := prover.CalcTreeRoot(proof.Proof.Members)
>>>>>>> 7388b6d5
	req.NoError(err)

	labelHashFunc := hash.GenLabelHashFunc(root)
	merkleHashFunc := hash.GenMerkleHashFunc(root)
	req.NoError(verifier.Validate(merkleProof, labelHashFunc, merkleHashFunc, proof.Proof.Leaves, shared.T))

	req.NoError(eg.Wait())
}<|MERGE_RESOLUTION|>--- conflicted
+++ resolved
@@ -165,11 +165,7 @@
 		ProofNodes:   proof.Proof.Proof.ProofNodes,
 	}
 
-<<<<<<< HEAD
-	root, err := calcRoot(round.Members)
-=======
-	root, err := prover.CalcTreeRoot(proof.Proof.Members)
->>>>>>> 7388b6d5
+	root, err := prover.CalcTreeRoot(round.Members)
 	req.NoError(err)
 
 	labelHashFunc := hash.GenLabelHashFunc(root)
