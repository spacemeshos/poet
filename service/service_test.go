package service

import (
	"bytes"
	"context"
	"crypto/rand"
	"fmt"
	"strconv"
	"testing"
	"time"

	"github.com/golang/mock/gomock"
	"github.com/spacemeshos/go-scale"
	"github.com/spacemeshos/merkle-tree"
	"github.com/stretchr/testify/require"
	"golang.org/x/sync/errgroup"

	"github.com/spacemeshos/poet/prover"
<<<<<<< HEAD
	"github.com/spacemeshos/poet/signal"
	"github.com/spacemeshos/poet/types"
	"github.com/spacemeshos/poet/types/mock_types"
=======
>>>>>>> 45456944
)

type MockBroadcaster struct {
	receivedMessages chan []byte
}

func (b *MockBroadcaster) BroadcastProof(msg []byte, roundID string, members [][]byte) error {
	b.receivedMessages <- msg
	return nil
}

type challenge struct {
	data  []byte
	round *round
}

func TestService_Recovery(t *testing.T) {
	req := require.New(t)
	broadcaster := &MockBroadcaster{receivedMessages: make(chan []byte)}
	cfg := &Config{
		Genesis:       time.Now().Add(time.Second).Format(time.RFC3339),
		EpochDuration: time.Second,
		PhaseShift:    time.Second / 2,
		CycleGap:      time.Second / 4,
	}

	ctrl := gomock.NewController(t)
	atxProvider := mock_types.NewMockAtxProvider(ctrl)

	tempdir := t.TempDir()
	// Create a new service instance.
	s, err := NewService(cfg, tempdir)
	req.NoError(err)
	err = s.Start(broadcaster, atxProvider, &types.PostConfig{})
	req.NoError(err)

	// Track the service rounds.
	numRounds := 3
	rounds := make([]*round, numRounds)

	// Generate 4 groups of random challenges.
	challengeGroupSize := 40
	challengeGroups := make([][]challenge, 4)
	for i := 0; i < 4; i++ {
		challengeGroup := make([]challenge, challengeGroupSize)
		for i := 0; i < challengeGroupSize; i++ {
			challengeGroup[i] = challenge{data: make([]byte, 32)}
			_, err := rand.Read(challengeGroup[i].data)
			req.NoError(err)
		}
		challengeGroups[i] = challengeGroup
	}

	submittedChallenges := make(map[int][]challenge)
	submitChallenges := func(roundIndex int, groupIndex int) {
		challengesGroup := challengeGroups[groupIndex]
		for _, challenge := range challengeGroups[groupIndex] {
			round, hash, err := s.Submit(context.Background(), challenge.data, nil)
			req.NoError(err)
			req.Equal(hash, challenge.data)
			req.Equal(strconv.Itoa(roundIndex), round.ID)

			// Verify that all submissions returned the same round instance.
			if rounds[roundIndex] == nil {
				rounds[roundIndex] = round
			} else {
				req.Equal(rounds[roundIndex], round)
			}
		}

		// Track the submitted challenges per-round for later validation.
		submittedChallenges[roundIndex] = append(submittedChallenges[roundIndex], challengesGroup...)
	}

	// Submit challenges to open round (0).
	submitChallenges(0, 0)

	// Verify that round is still open.
	req.Equal(rounds[0].ID, s.openRoundID())

	// Wait for round 0 to start executing.
	select {
	case <-rounds[0].executionStartedChan:
	case err := <-s.errChan:
		req.Fail(err.Error())
	}

	// Verify that round iteration proceeds: a new round opened, previous round is executing.
	s.Lock()
	req.Contains(s.executingRounds, rounds[0].ID)
	s.Unlock()
	s.openRoundMutex.Lock()
	rounds[1] = s.openRound
	s.openRoundMutex.Unlock()

	// Submit challenges to open round (1).
	submitChallenges(1, 1)

	req.NoError(s.Shutdown())

	// Verify shutdown error is received.
	select {
	case err := <-s.errChan:
		req.EqualError(err, fmt.Sprintf("round %v execution error: %v", rounds[0].ID, prover.ErrShutdownRequested.Error()))
	case <-rounds[0].executionEndedChan:
		req.Fail("round execution ended instead of shutting down")
	}

	// Verify service state. should have no open or executing rounds. Check after a delay to allow service to update state.
	time.Sleep(100 * time.Millisecond)
	s.openRoundMutex.Lock()
	req.Nil(s.openRound)
	s.openRoundMutex.Unlock()
	s.Lock()
	req.Equal(len(s.executingRounds), 0)
	s.Unlock()
	// Create a new service instance.
	s, err = NewService(cfg, tempdir)
	req.NoError(err)

	err = s.Start(broadcaster, atxProvider, &types.PostConfig{})
	req.NoError(err)

	// Service instance should recover 2 rounds: round 1 in executing state, and round 2 in open state.
	req.Eventually(func() bool { s.Lock(); defer s.Unlock(); return len(s.executingRounds) == 1 }, time.Second, time.Millisecond)
	s.Lock()
	first, ok := s.executingRounds["0"]
	s.Unlock()
	req.True(ok)
	req.Equal(s.openRoundID(), "1")
	rounds[0] = first
	s.openRoundMutex.Lock()
	rounds[1] = s.openRound
	s.openRoundMutex.Unlock()

	select {
	case <-rounds[1].executionStartedChan:
	case err := <-s.errChan:
		req.Fail(err.Error())
	}

	submitChallenges(2, 2)

	select {
	case <-rounds[2].executionEndedChan:
	case err := <-s.errChan:
		req.Fail(err.Error())
	}

	// Verify that new service instance broadcast 3 distinct rounds proofs, by the expected order.
	for i := 0; i < numRounds; i++ {
		proofMsg := PoetProofMessage{}
		select {
		case <-time.After(10 * time.Second):
			req.Fail("proof message wasn't sent")
		case msg := <-broadcaster.receivedMessages:
			dec := scale.NewDecoder(bytes.NewReader(msg))
			_, err := proofMsg.DecodeScale(dec)
			req.NoError(err)
		}

		// Verify the submitted challenges.
		req.Len(proofMsg.Members, len(submittedChallenges[i]))
		for _, ch := range submittedChallenges[i] {
			req.True(contains(proofMsg.Members, ch.data), "proof %v, round %v", proofMsg.RoundID, i)
		}

		// Verify round statement.
		mtree, err := merkle.NewTree()
		req.NoError(err)
		for _, m := range proofMsg.Members {
			req.NoError(mtree.AddLeaf(m))
		}
		proof, err := rounds[i].proof(false)
		req.NoError(err, "round %d", i)
		req.Equal(mtree.Root(), proof.Statement)
	}

	req.NoError(s.Shutdown())
}

func contains(list [][]byte, item []byte) bool {
	for _, listItem := range list {
		if bytes.Equal(listItem, item) {
			return true
		}
	}

	return false
}

func TestConcurrentServiceStartAndShutdown(t *testing.T) {
	t.Parallel()
	req := require.New(t)

	cfg := Config{
		Genesis:       time.Now().Add(2 * time.Second).Format(time.RFC3339),
		EpochDuration: time.Second,
		PhaseShift:    time.Second / 2,
		CycleGap:      time.Second / 4,
	}

	for i := 0; i < 100; i += 1 {
		t.Run(fmt.Sprintf("iteration %d", i), func(t *testing.T) {
			t.Parallel()
			s, err := NewService(&cfg, t.TempDir())
			req.NoError(err)
			var eg errgroup.Group
			eg.Go(func() error {
				proofBroadcaster := &MockBroadcaster{receivedMessages: make(chan []byte)}
				req.NoError(s.Start(proofBroadcaster))
				return nil
			})
			req.Eventually(func() bool { return s.Shutdown() == nil }, time.Second, time.Millisecond*10)
			eg.Wait()
		})
	}
}

func TestNewService(t *testing.T) {
	req := require.New(t)
	tempdir := t.TempDir()

	cfg := new(Config)
	cfg.Genesis = time.Now().Add(2 * time.Second).Format(time.RFC3339)
	cfg.EpochDuration = time.Second
	cfg.PhaseShift = time.Second / 2
	cfg.CycleGap = time.Second / 4

	s, err := NewService(cfg, tempdir)
	req.NoError(err)
	proofBroadcaster := &MockBroadcaster{receivedMessages: make(chan []byte)}
	ctrl := gomock.NewController(t)
	atxProvider := mock_types.NewMockAtxProvider(ctrl)
	err = s.Start(proofBroadcaster, atxProvider, &types.PostConfig{})
	req.NoError(err)

	challengesCount := 8
	challenges := make([]challenge, challengesCount)

	// Generate random challenges.
	for i := 0; i < len(challenges); i++ {
		challenges[i] = challenge{data: make([]byte, 32)}
		_, err := rand.Read(challenges[i].data)
		req.NoError(err)
	}

	info, err := s.Info()
	require.NoError(t, err)
	currentRound := info.OpenRoundID

	// Submit challenges.
	for i := 0; i < len(challenges); i++ {
		round, hash, err := s.Submit(context.Background(), challenges[i].data, nil)
		req.NoError(err)
		req.Equal(hash, challenges[i].data)
		req.Equal(currentRound, round.ID)
		challenges[i].round = round

		// Verify that all submissions returned the same round instance.
		if i > 0 {
			req.Equal(challenges[i].round, challenges[i-1].round)
		}
	}

	// Verify that round is still open.
	info, err = s.Info()
	req.NoError(err)
	req.Equal(currentRound, info.OpenRoundID)

	// Wait for round to start execution.
	select {
	case <-challenges[0].round.executionStartedChan:
	case err := <-s.errChan:
		req.Fail(err.Error())
	}

	// Verify that round iteration proceeded.
	prevInfo := info
	info, err = s.Info()
	req.NoError(err)
	prevIndex, err := strconv.Atoi(prevInfo.OpenRoundID)
	req.NoError(err)
	req.Equal(fmt.Sprintf("%d", prevIndex+1), info.OpenRoundID)
	req.Contains(info.ExecutingRoundsIds, prevInfo.OpenRoundID)

	// Wait for end of execution.
	select {
	case <-challenges[0].round.executionEndedChan:
	case err := <-s.errChan:
		req.Fail(err.Error())
	}

	// Wait for proof message broadcast.
	select {
	case msg := <-proofBroadcaster.receivedMessages:
		poetProof := PoetProofMessage{}
		dec := scale.NewDecoder(bytes.NewReader(msg))
		_, err := poetProof.DecodeScale(dec)
		req.NoError(err)
	case <-time.After(100 * time.Millisecond):
		req.Fail("proof message wasn't sent")
	}

	req.NoError(s.Shutdown())
}

func genChallenges(num int) ([][]byte, error) {
	ch := make([][]byte, num)
	for i := 0; i < num; i++ {
		ch[i] = make([]byte, 32)
		_, err := rand.Read(ch[i])
		if err != nil {
			return nil, err
		}
	}

	return ch, nil
}<|MERGE_RESOLUTION|>--- conflicted
+++ resolved
@@ -16,12 +16,8 @@
 	"golang.org/x/sync/errgroup"
 
 	"github.com/spacemeshos/poet/prover"
-<<<<<<< HEAD
-	"github.com/spacemeshos/poet/signal"
 	"github.com/spacemeshos/poet/types"
 	"github.com/spacemeshos/poet/types/mock_types"
-=======
->>>>>>> 45456944
 )
 
 type MockBroadcaster struct {
@@ -223,16 +219,19 @@
 		PhaseShift:    time.Second / 2,
 		CycleGap:      time.Second / 4,
 	}
+	ctrl := gomock.NewController(t)
+	atxProvider := mock_types.NewMockAtxProvider(ctrl)
 
 	for i := 0; i < 100; i += 1 {
 		t.Run(fmt.Sprintf("iteration %d", i), func(t *testing.T) {
 			t.Parallel()
 			s, err := NewService(&cfg, t.TempDir())
 			req.NoError(err)
+
 			var eg errgroup.Group
 			eg.Go(func() error {
 				proofBroadcaster := &MockBroadcaster{receivedMessages: make(chan []byte)}
-				req.NoError(s.Start(proofBroadcaster))
+				req.NoError(s.Start(proofBroadcaster, atxProvider, &types.PostConfig{}))
 				return nil
 			})
 			req.Eventually(func() bool { return s.Shutdown() == nil }, time.Second, time.Millisecond*10)
