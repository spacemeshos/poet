--- conflicted
+++ resolved
@@ -4,11 +4,6 @@
 	"crypto/ed25519"
 	"fmt"
 	"path/filepath"
-<<<<<<< HEAD
-
-	"github.com/spacemeshos/ed25519"
-=======
->>>>>>> 23b65f61
 )
 
 func initialState() *serviceState {
