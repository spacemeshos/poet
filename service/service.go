package service

import (
	"context"
	"crypto/ed25519"
	"encoding/hex"
	"errors"
	"fmt"
	"os"
	"path"
	"path/filepath"
	"runtime"
	"strconv"
	"sync/atomic"
	"time"

	mshared "github.com/spacemeshos/merkle-tree/shared"
	"go.uber.org/zap"
	"golang.org/x/sync/errgroup"
	"google.golang.org/grpc"

	"github.com/spacemeshos/poet/gateway/challenge_verifier"
	"github.com/spacemeshos/poet/logging"
	"github.com/spacemeshos/poet/prover"
	"github.com/spacemeshos/poet/service/tid"
	"github.com/spacemeshos/poet/shared"
)

type Config struct {
	Genesis           string        `long:"genesis-time" description:"Genesis timestamp"`
	EpochDuration     time.Duration `long:"epoch-duration" description:"Epoch duration"`
	PhaseShift        time.Duration `long:"phase-shift"`
	CycleGap          time.Duration `long:"cycle-gap"`
	MemoryLayers      uint          `long:"memory" description:"Number of top Merkle tree layers to cache in-memory"`
	NoRecovery        bool          `long:"norecovery" description:"whether to disable a potential recovery procedure"`
	Reset             bool          `long:"reset" description:"whether to reset the service state by deleting the datadir"`
	GatewayAddresses  []string      `long:"gateway" description:"addresses of Spacemesh gateway nodes"`
	ConnAcksThreshold uint          `long:"conn-acks" description:"number of required successful connections to Spacemesh gateway nodes"`
}

// estimatedLeavesPerSecond is used to computed estimated height of the proving tree
// in the epoch, which is used for cache estimation.
const estimatedLeavesPerSecond = 1 << 17

const ChallengeVerifierCacheSize = 1024

// Service orchestrates rounds functionality
// It is responsible for accepting challenges, generating a proof from their hash digest and persisting it.
//
// `Service` is single-use, meaning it can be started with `Service::Run`.
// It is stopped by canceling the context provided to `Service::Run`.
// It mustn't be restarted. A new instance of `Service` must be created.
type Service struct {
	started  atomic.Bool
	proofs   chan shared.ProofMessage
	commands chan Command
	timer    <-chan time.Time

	cfg            *Config
	datadir        string
	genesis        time.Time
	minMemoryLayer uint

	// openRound is the round which is currently open for accepting challenges registration from miners.
	// At any given time there is one single open round.
	openRound         *round
	executingRounds   map[string]struct{}
	challengeVerifier atomic.Value // holds challenge_verifier.Verifier

	PubKey  ed25519.PublicKey
	privKey ed25519.PrivateKey
}

// Command is a function that will be run in the main Service loop.
// Commands are run serially hence they don't require additional synchronization.
// The functions cannot block and should be kept short to not block the Service loop.
type Command func(*Service)

type InfoResponse struct {
	OpenRoundID        string
	ExecutingRoundsIds []string
}

var (
	ErrNotStarted                = errors.New("service not started")
	ErrAlreadyStarted            = errors.New("already started")
	ErrChallengeAlreadySubmitted = errors.New("challenge is already submitted")
	ErrRoundNotFinished          = errors.New("round is not finished yet")
)

// NewService creates a new instance of Poet Service.
// It should be started with `Service::Run`.
func NewService(ctx context.Context, cfg *Config, datadir string) (*Service, error) {
	genesis, err := time.Parse(time.RFC3339, cfg.Genesis)
	if err != nil {
		return nil, err
	}
	minMemoryLayer := int(mshared.RootHeightFromWidth(
		uint64(cfg.EpochDuration.Seconds()*estimatedLeavesPerSecond),
	)) - int(cfg.MemoryLayers)
	if minMemoryLayer < prover.LowestMerkleMinMemoryLayer {
		minMemoryLayer = prover.LowestMerkleMinMemoryLayer
	}
	logging.FromContext(ctx).Sugar().Infof("creating poet service. min memory layer: %v. genesis: %s", minMemoryLayer, cfg.Genesis)

	if cfg.Reset {
		entries, err := os.ReadDir(datadir)
		if err != nil {
			return nil, err
		}
		for _, entry := range entries {
			if err := os.RemoveAll(filepath.Join(datadir, entry.Name())); err != nil {
				return nil, err
			}
		}
	}

	state, err := loadServiceState(datadir)
	if err != nil {
		if !errors.Is(err, ErrFileIsMissing) {
			return nil, err
		}
		state = newServiceState()
		if err := state.save(datadir); err != nil {
			return nil, fmt.Errorf("failed to save state: %w", err)
		}
	}
	cmds := make(chan Command, 1)

	privateKey := ed25519.NewKeyFromSeed(state.PrivKey[:32])

	roundsDir := filepath.Join(datadir, "rounds")
	if _, err := os.Stat(roundsDir); os.IsNotExist(err) {
		if err := os.Mkdir(roundsDir, 0o700); err != nil {
			return nil, err
		}
	}

	s := &Service{
		proofs:          make(chan shared.ProofMessage, 1),
		commands:        cmds,
		cfg:             cfg,
		minMemoryLayer:  uint(minMemoryLayer),
		genesis:         genesis,
		datadir:         datadir,
		executingRounds: make(map[string]struct{}),
		privKey:         privateKey,
		PubKey:          privateKey.Public().(ed25519.PublicKey),
	}

	logging.FromContext(ctx).Sugar().Infof("service public key: %x", s.PubKey)

	return s, nil
}

type roundResult struct {
	round *round
	err   error
}

func (s *Service) ProofsChan() <-chan shared.ProofMessage {
	return s.proofs
}

func (s *Service) loop(ctx context.Context, roundsToResume []*round) error {
	logger := logging.FromContext(ctx).Named("worker")
	ctx = logging.NewContext(ctx, logger)

	// Make sure there is an open round
	if s.openRound == nil {
		epoch := uint32(0)
		if d := time.Since(s.genesis); d > 0 {
			epoch = uint32(d / s.cfg.EpochDuration)
		}
		newRound, err := s.newRound(ctx, uint32(epoch))
		if err != nil {
			return fmt.Errorf("failed to open round the first round: %w", err)
		}
		s.openRound = newRound
	}

	var eg errgroup.Group
	defer eg.Wait()

	roundResults := make(chan roundResult, 1)

	// file that round's thread ID is written to
	roundTidFile := path.Join(s.datadir, "round.tid")

	// Resume recovered rounds
	for _, round := range roundsToResume {
		round := round
		s.executingRounds[round.ID] = struct{}{}
		end := s.roundEndTime(round)
		eg.Go(func() error {
<<<<<<< HEAD
			unlock := lockOSThread(ctx, roundTidFile)
			defer unlock()
			err := round.recoverExecution(ctx, round.stateCache.Execution, end)
=======
			err := round.recoverExecution(ctx, end)
>>>>>>> 13c77998
			if err := round.teardown(err == nil); err != nil {
				logger.Warn("round teardown failed", zap.Error(err))
			}
			roundResults <- roundResult{round: round, err: err}
			return nil
		})
	}

	for {
		select {
		case cmd := <-s.commands:
			cmd(s)

		case result := <-roundResults:
			if result.err == nil {
				s.reportNewProof(result.round.ID, result.round.execution)
			} else {
				logger.Error("round execution failed", zap.Error(result.err), zap.String("round", result.round.ID))
			}
			delete(s.executingRounds, result.round.ID)

		case <-s.timer:
			round := s.openRound
			newRound, err := s.newRound(ctx, round.Epoch()+1)
			if err != nil {
				return fmt.Errorf("failed to open new round: %w", err)
			}
			s.openRound = newRound
			s.executingRounds[round.ID] = struct{}{}

			end := s.roundEndTime(round)
			minMemoryLayer := s.minMemoryLayer
			eg.Go(func() error {
				unlock := lockOSThread(ctx, roundTidFile)
				defer unlock()
				err := round.execute(ctx, end, minMemoryLayer)
				if err := round.teardown(err == nil); err != nil {
					logger.Warn("round teardown failed", zap.Error(err))
				}
				roundResults <- roundResult{round, err}
				return nil
			})

			// schedule the next round
			s.timer = s.scheduleRound(ctx, s.openRound)

		case <-ctx.Done():
			logger.Info("service shutting down")
			if err := s.openRound.teardown(false); err != nil {
				return fmt.Errorf("tearing down open round: %w", err)
			}
			return nil
		}
	}
}

// lockOSThread:
// - locks current goroutine to OS thread,
// - writes the current TID to `tidFile`.
// The caller must call the returned `unlock` to unlock OS thread.
func lockOSThread(ctx context.Context, tidFile string) (unlock func()) {
	runtime.LockOSThread()

	if err := os.WriteFile(tidFile, []byte(strconv.Itoa(tid.Gettid())), os.ModePerm); err != nil {
		logging.FromContext(ctx).Warn("failed to write goroutine thread id to file", zap.Error(err))
	}

	return runtime.UnlockOSThread
}

func (s *Service) roundStartTime(round *round) time.Time {
	return s.genesis.Add(s.cfg.PhaseShift).Add(s.cfg.EpochDuration * time.Duration(round.Epoch()))
}

func (s *Service) roundEndTime(round *round) time.Time {
	return s.roundStartTime(round).Add(s.cfg.EpochDuration).Add(-s.cfg.CycleGap)
}

func (s *Service) scheduleRound(ctx context.Context, round *round) <-chan time.Time {
	waitTime := time.Until(s.roundStartTime(round))
	timer := time.After(waitTime)
	if waitTime > 0 {
		logging.FromContext(ctx).Info("waiting for execution to start", zap.Duration("wait time", waitTime), zap.String("round", round.ID))
	}
	return timer
}

// Run starts the Service's actor event loop.
// It stops when the `ctx` is canceled.
func (s *Service) Run(ctx context.Context) error {
	var toResume []*round
	if s.cfg.NoRecovery {
		logging.FromContext(ctx).Info("Recovery is disabled")
	} else {
		var err error
		s.openRound, toResume, err = s.recover(ctx)
		if err != nil {
			return fmt.Errorf("failed to recover: %v", err)
		}
	}

	return s.loop(ctx, toResume)
}

// Start starts proofs generation.
func (s *Service) Start(ctx context.Context, verifier challenge_verifier.Verifier) error {
	resp := make(chan error)
	s.commands <- func(s *Service) {
		defer close(resp)
		if s.Started() {
			resp <- ErrAlreadyStarted
		}
		s.SetChallengeVerifier(verifier)
		s.timer = s.scheduleRound(ctx, s.openRound)
		s.started.Store(true)
	}
	select {
	case err := <-resp:
		return err
	case <-ctx.Done():
		return ctx.Err()
	}
}

// Started returns whether the `Service` is generating proofs.
func (s *Service) Started() bool {
	return s.started.Load()
}

func (s *Service) recover(ctx context.Context) (open *round, executing []*round, err error) {
	roundsDir := filepath.Join(s.datadir, "rounds")
	logger := logging.FromContext(ctx).Named("recovery")
	logger.Info("Recovering service state", zap.String("datadir", s.datadir))
	entries, err := os.ReadDir(roundsDir)
	if err != nil {
		return nil, nil, err
	}

	for _, entry := range entries {
		logger.Sugar().Infof("recovering entry %s", entry.Name())
		if !entry.IsDir() {
			continue
		}

		epoch, err := strconv.ParseUint(entry.Name(), 10, 32)
		if err != nil {
			return nil, nil, fmt.Errorf("entry is not a uint32 %s", entry.Name())
		}
		r, err := newRound(roundsDir, uint32(epoch))
		if err != nil {
			return nil, nil, fmt.Errorf("failed to create round: %w", err)
		}

		err = r.loadState()
		if err != nil {
			return nil, nil, fmt.Errorf("invalid round state: %w", err)
		}

		if r.isExecuted() {
			s.reportNewProof(r.ID, r.execution)
			continue
		}

		if r.isOpen() {
			logger.Info("found round in open state.", zap.String("ID", r.ID))
			// Keep the last open round as openRound (multiple open rounds state is possible
			// only if recovery was previously disabled).
			open = r
			continue
		}

		logger.Info("found round in executing state.", zap.String("ID", r.ID))
		executing = append(executing, r)
	}

	return open, executing, nil
}

func (s *Service) SetChallengeVerifier(provider challenge_verifier.Verifier) {
	s.challengeVerifier.Store(provider)
}

type SubmitResult struct {
	Round    string
	Hash     []byte
	RoundEnd time.Duration
}

func (s *Service) Submit(ctx context.Context, challenge, signature []byte) (*SubmitResult, error) {
	if !s.Started() {
		return nil, ErrNotStarted
	}
	logger := logging.FromContext(ctx)

	logger.Debug("Received challenge")
	// SAFETY: it will never panic as `s.ChallengeVerifier` is set in Start
	verifier := s.challengeVerifier.Load().(challenge_verifier.Verifier)
	result, err := verifier.Verify(ctx, challenge, signature)
	if err != nil {
		logger.Debug("challenge verification failed", zap.Error(err))
		return nil, err
	}
	logger.Debug("verified challenge",
		zap.String("hash", hex.EncodeToString(result.Hash)),
		zap.String("node_id", hex.EncodeToString(result.NodeId)))

	type response struct {
		round string
		err   error
		end   time.Time
	}
	done := make(chan response, 1)
	s.commands <- func(s *Service) {
		done <- response{
			round: s.openRound.ID,
			err:   s.openRound.submit(result.NodeId, result.Hash),
			end:   s.roundEndTime(s.openRound),
		}
		close(done)
	}

	select {
	case resp := <-done:
		switch {
		case resp.err == nil:
			logger.Debug("submitted challenge for round", zap.String("round", resp.round))
		case errors.Is(resp.err, ErrChallengeAlreadySubmitted):
		case resp.err != nil:
			return nil, err
		}
		return &SubmitResult{
			Round:    resp.round,
			Hash:     result.Hash,
			RoundEnd: time.Until(resp.end),
		}, nil
	case <-ctx.Done():
		return nil, ctx.Err()
	}
}

func (s *Service) Info(ctx context.Context) (*InfoResponse, error) {
	resp := make(chan *InfoResponse, 1)
	s.commands <- func(s *Service) {
		defer close(resp)
		ids := make([]string, 0, len(s.executingRounds))
		for id := range s.executingRounds {
			ids = append(ids, id)
		}
		resp <- &InfoResponse{
			OpenRoundID:        s.openRound.ID,
			ExecutingRoundsIds: ids,
		}
	}
	select {
	case resp := <-resp:
		return resp, nil
	case <-ctx.Done():
		return nil, ctx.Err()
	}
}

// newRound creates a new round with the given epoch.
func (s *Service) newRound(ctx context.Context, epoch uint32) (*round, error) {
	roundsDir := filepath.Join(s.datadir, "rounds")
	r, err := newRound(roundsDir, epoch)
	if err != nil {
		return nil, fmt.Errorf("failed to create a new round: %w", err)
	}

	logging.FromContext(ctx).Info("Round opened", zap.String("ID", r.ID))
	return r, nil
}

func (s *Service) reportNewProof(round string, execution *executionState) {
	s.proofs <- shared.ProofMessage{
		Proof: shared.Proof{
			MerkleProof: *execution.NIP,
			Members:     execution.Members,
			NumLeaves:   execution.NumLeaves,
		},
		ServicePubKey: s.PubKey,
		RoundID:       round,
	}
}

// CreateChallengeVerifier creates a verifier connected to provided gateways.
// The verifier caches verification results and round-robins between gateways if
// verification fails.
func CreateChallengeVerifier(gateways []*grpc.ClientConn) (challenge_verifier.Verifier, error) {
	if len(gateways) == 0 {
		return nil, fmt.Errorf("need at least one gateway")
	}
	clients := make([]challenge_verifier.Verifier, 0, len(gateways))
	for _, target := range gateways {
		client := challenge_verifier.NewClient(target)
		clients = append(clients, client)
	}
	return challenge_verifier.NewCaching(
		ChallengeVerifierCacheSize, challenge_verifier.NewRetrying(
			challenge_verifier.NewRoundRobin(clients), 5, time.Second, 2))
}<|MERGE_RESOLUTION|>--- conflicted
+++ resolved
@@ -193,13 +193,9 @@
 		s.executingRounds[round.ID] = struct{}{}
 		end := s.roundEndTime(round)
 		eg.Go(func() error {
-<<<<<<< HEAD
 			unlock := lockOSThread(ctx, roundTidFile)
 			defer unlock()
-			err := round.recoverExecution(ctx, round.stateCache.Execution, end)
-=======
 			err := round.recoverExecution(ctx, end)
->>>>>>> 13c77998
 			if err := round.teardown(err == nil); err != nil {
 				logger.Warn("round teardown failed", zap.Error(err))
 			}
