--- conflicted
+++ resolved
@@ -3,10 +3,7 @@
 import (
 	"bytes"
 	"context"
-<<<<<<< HEAD
 	"crypto/ed25519"
-=======
->>>>>>> 45456944
 	"errors"
 	"fmt"
 	"os"
@@ -20,22 +17,14 @@
 	mshared "github.com/spacemeshos/merkle-tree/shared"
 	"github.com/spacemeshos/post/verifying"
 	"github.com/spacemeshos/smutil/log"
-<<<<<<< HEAD
+	"golang.org/x/sync/errgroup"
 	"google.golang.org/grpc"
-=======
-	"golang.org/x/crypto/ed25519"
-	"golang.org/x/sync/errgroup"
->>>>>>> 45456944
 
 	"github.com/spacemeshos/poet/gateway/activation"
 	"github.com/spacemeshos/poet/prover"
 	"github.com/spacemeshos/poet/shared"
-<<<<<<< HEAD
-	"github.com/spacemeshos/poet/signal"
 	"github.com/spacemeshos/poet/signing"
 	"github.com/spacemeshos/poet/types"
-=======
->>>>>>> 45456944
 )
 
 type Config struct {
@@ -194,10 +183,6 @@
 	return s, nil
 }
 
-<<<<<<< HEAD
-func (s *Service) Start(b Broadcaster, atxProvider types.AtxProvider, postConfig *types.PostConfig) error {
-	if !atomic.CompareAndSwapInt32(&s.started, 0, 1) {
-=======
 func (s *Service) loop(ctx context.Context) {
 	var executingRounds errgroup.Group
 	defer executingRounds.Wait()
@@ -248,11 +233,10 @@
 	}
 }
 
-func (s *Service) Start(b Broadcaster) error {
+func (s *Service) Start(b Broadcaster, atxProvider types.AtxProvider, postConfig *types.PostConfig) error {
 	s.Lock()
 	defer s.Unlock()
 	if s.Started() {
->>>>>>> 45456944
 		return ErrAlreadyStarted
 	}
 
@@ -389,7 +373,6 @@
 	}
 }
 
-<<<<<<< HEAD
 func (s *Service) SetAtxProvider(provider types.AtxProvider) {
 	s.atxProvider.Store(provider)
 }
@@ -398,12 +381,8 @@
 	s.postConfig.Store(config)
 }
 
-func (s *Service) executeRound(r *round) error {
-	s.Lock()
-=======
 func (s *Service) executeRound(ctx context.Context, r *round) error {
 	s.executingRoundsMutex.Lock()
->>>>>>> 45456944
 	s.executingRounds[r.ID] = r
 	s.executingRoundsMutex.Unlock()
 
@@ -438,7 +417,6 @@
 		return nil, nil, ErrNotStarted
 	}
 
-<<<<<<< HEAD
 	// TODO(brozansk) Remove support for `challenge []byte` eventually
 	if signedChallenge != nil {
 		log.Debug("Using the new challenge submission API")
@@ -449,15 +427,6 @@
 		}
 		// TODO(brozansk) calculate sequence number
 		// TODO(brozansk) calculate hash
-=======
-	s.openRoundMutex.Lock()
-	r := s.openRound
-	err := r.submit(data)
-	s.openRoundMutex.Unlock()
-	if err != nil {
-		return nil, err
-	}
->>>>>>> 45456944
 
 		s.openRoundMutex.Lock()
 		r := s.openRound
