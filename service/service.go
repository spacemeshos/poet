--- conflicted
+++ resolved
@@ -58,9 +58,12 @@
 // It is stopped by canceling the context provided to `Service::Run`.
 // It mustn't be restarted. A new instance of `Service` must be created.
 type Service struct {
-	started  atomic.Bool
-	proofs   chan shared.ProofMessage
-	rounds   chan RoundData
+	started atomic.Bool
+	// a proof is pushed into `proofs` channel when it's generated
+	proofs chan shared.ProofMessage
+	// a round's info is pushed into `rounds`` channel when it starts
+	rounds chan RoundData
+	// commands to execute on the actor's main goroutine are pushed into `commands` channel
 	commands chan Command
 	timer    <-chan time.Time
 
@@ -173,15 +176,11 @@
 	return s.proofs
 }
 
-<<<<<<< HEAD
 func (s *Service) RoundsDataChan() <-chan RoundData {
 	return s.rounds
 }
 
-func (s *Service) loop(ctx context.Context, roundsToResume []*round) error {
-=======
 func (s *Service) loop(ctx context.Context, roundToResume *round) error {
->>>>>>> 342cc9e8
 	logger := logging.FromContext(ctx).Named("worker")
 	ctx = logging.NewContext(ctx, logger)
 
